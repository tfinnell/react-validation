{
  "name": "react-validation",
<<<<<<< HEAD
  "version": "1.3.0",
=======
  "version": "1.3.2",
>>>>>>> 641cbc81
  "description": "validation components",
  "keywords": [
    "react",
    "validation",
    "react component",
    "react validation"
  ],
  "main": "build/index.js",
  "scripts": {
    "test": "test"
  },
  "repository": {
    "type": "git",
    "url": "https://github.com/Lesha-spr/react-validation.git"
  },
  "author": "Oleksii An",
  "license": "ISC",
  "bugs": {
    "url": "https://github.com/Lesha-spr/react-validation/issues"
  },
  "homepage": "https://github.com/Lesha-spr/react-validation",
  "dependencies": {
    "classnames": "^2.1.3",
    "is-array": "^1.0.1",
    "is-function": "^1.0.1",
    "is-object": "^1.0.1",
    "lodash.includes": "^3.1.3",
    "lodash.noop": "^3.0.0",
    "object-assign": "^3.0.0",
<<<<<<< HEAD
    "react": "^0.14.0",
    "react-dom": "^0.14.0",
=======
    "react": "^0.14.6",
>>>>>>> 641cbc81
    "validator": "^3.41.2"
  },
  "devDependencies": {
    "babelify": "^6.1.2",
    "body-parser": "~1.12.4",
    "browserify": "^10.2.4",
    "gulp": "^3.9.0",
    "gulp-imagemin": "^2.3.0",
    "gulp-inject": "^1.3.1",
    "gulp-less": "^3.0.3",
    "gulp-minify-css": "^1.1.6",
    "gulp-react": "^3.0.1",
    "gulp-sourcemaps": "^1.5.2",
    "gulp-uglify": "^1.2.0",
    "gulp-util": "^3.0.5",
    "gulp-watch": "^4.2.4",
    "vinyl-buffer": "^1.0.0",
    "vinyl-source-stream": "^1.1.0"
  }
}<|MERGE_RESOLUTION|>--- conflicted
+++ resolved
@@ -1,10 +1,6 @@
 {
   "name": "react-validation",
-<<<<<<< HEAD
-  "version": "1.3.0",
-=======
   "version": "1.3.2",
->>>>>>> 641cbc81
   "description": "validation components",
   "keywords": [
     "react",
@@ -34,29 +30,11 @@
     "lodash.includes": "^3.1.3",
     "lodash.noop": "^3.0.0",
     "object-assign": "^3.0.0",
-<<<<<<< HEAD
-    "react": "^0.14.0",
-    "react-dom": "^0.14.0",
-=======
     "react": "^0.14.6",
->>>>>>> 641cbc81
     "validator": "^3.41.2"
   },
   "devDependencies": {
-    "babelify": "^6.1.2",
-    "body-parser": "~1.12.4",
-    "browserify": "^10.2.4",
     "gulp": "^3.9.0",
-    "gulp-imagemin": "^2.3.0",
-    "gulp-inject": "^1.3.1",
-    "gulp-less": "^3.0.3",
-    "gulp-minify-css": "^1.1.6",
-    "gulp-react": "^3.0.1",
-    "gulp-sourcemaps": "^1.5.2",
-    "gulp-uglify": "^1.2.0",
-    "gulp-util": "^3.0.5",
-    "gulp-watch": "^4.2.4",
-    "vinyl-buffer": "^1.0.0",
-    "vinyl-source-stream": "^1.1.0"
+    "gulp-react": "^3.0.1"
   }
 }