--- conflicted
+++ resolved
@@ -20,11 +20,7 @@
 };
 
 /**
-<<<<<<< HEAD
- * Mounting mixin to register/unregister controls with Component's lifecycle
-=======
  * Shared mixin to register/unregister controls with Component's lifecycle
->>>>>>> 6082371e
  * @type {{componentWillMount: Function, componentWillUnmount: Function, _onChange: Function, showError: Function, hideError: Function}}
  * @private
  */
