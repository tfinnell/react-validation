var React = require('react');
var validator = require('validator');
var isObject = require('is-object');
var isFunction = require('is-function');
var includes = require('lodash.includes');
var noop = require('lodash.noop');
var objectAssign = require('object-assign');
var classNames = require('classnames');

/**
 * Extendable defaults
 * @type {{defaultMessage: string, defaultInvalidClassName: string, defaultDisabledClassName: string}}
 */
var errors = {
    defaultMessage: 'validation error',
    defaultInvalidClassName: 'ui-input_state_invalid',
    defaultDisabledClassName: 'ui-button_state_disabled',
    defaultHintClassName: 'ui-hint',
    defaultContainerClassName: ''
};

/**
 * Shared mixin to register/unregister controls with Component's lifecycle
 * @type {{componentWillMount: Function, componentWillUnmount: Function, _handleChange: Function, showError: Function, hideError: Function}}
 * @private
 */
var sharedMixin = {
    componentWillMount: function() {
        (this.props._registerControl || noop)(this);
    },

    componentWillUnmount: function() {
        (this.props._unregisterControl || noop)(this);
    },

    /**
     * Change handler
     * We need this method to avoid async problem with React's setState
     * @param event {Event} event object
     * @private
     */
    _handleChange: function(event) {
        var value = event.currentTarget.value;

        this.setValue(value, event);
    },

    /**
     * Public method to show errors
     * Useful with async validation
     * @param message {String} message to show
     * @param additionalClassName {String} className to add
     */
    showError: function(message, additionalClassName) {
        var className = {};

        if (additionalClassName) {
            className[additionalClassName] = true;
        }

        className[this.props.className] = true;
        className[this.props.invalidClassName || errors.defaultInvalidClassName] = true;

        this.setState({
            isValid: false,
            isUsed: true,
            isChanged: true,
            className: classNames(className),
            errorMessage: message || null
        });
    },

    /**
     * Public method to hide errors
     */
    hideError: function() {
        var className = {};

        className[this.props.className] = true;

        this.setState({
            className: classNames(className),
            errorMessage: null
        });
    }
};

/**
 * Validation component namespace
 * @type {Object}
 */
var Validation = {};

/**
 * Describe Form component
 * It is using heavy recursiveCloneChildren method
 * It may be refactored by using refs instead and set props more natively
 */
Validation.Form = React.createClass({displayName: "Form",
    componentWillMount: function() {
        this._inputs = {};
        this._validations = {};
        this._blockers = {};
        this._submitRefs = [];
        this._blockingRefs = [];
    },

    componentDidMount: function() {
        this._toggleButtons(this._submitRefs, this._validations);
        this._toggleButtons(this._blockingRefs, this._blockers);
    },

    _getValidationValue: function(component, callback) {
        var isCheckbox = component.props.type === 'checkbox';
        var value = validator.trim(component.props.value);

        if (isCheckbox && !component.props.checked) {
            value = '';
        }

        return callback.call(this, value);
    },

    /**
     * Method to validate component value
     * @param component {Object} React component
     * @param dontValidateBoundedInput {Boolean}
     * @param forceValidate {Boolean}
     * @private
     */
    _validate: function(component, dontValidateBoundedInput, forceValidate) {
        // TODO: refactor whole method
        var validations = component.props.validations;
        var state = {
            isValid: true
        };
        var className = {};
        var errorMessage = null;
        var boundInput = null;

        className[component.props.className] = true;

        for (var i = 0; i < validations.length; i++) {
            var validation = validations[i];
            var boundValue;
            boundInput = this._inputs[validation.name];

            if (boundInput) {
                boundValue = boundInput.state.value;
            }

            try {
                if (boundInput && !dontValidateBoundedInput) {
                    this._validate(boundInput, true);
                }

                if (boundInput) {
                    if (boundInput.state.isUsed && boundInput.state.isChanged) {
                        if (!validate(validation, boundValue)) {
                            break;
                        }
                    }
                } else {
                    if (!validate(validation, boundValue)) {
                        break;
                    }
                }
            } catch (error) {
                console.warn('You probably didn\'t specified (extend) Validation for ' + validation.rule + ' rule.' +
                'See Validation.extendErrors public method.');
            }
        }

        className = classNames(className);

        if ((component.state.isUsed && component.state.isChanged) || forceValidate) {
            objectAssign(state, {
                className: className,
                errorMessage: errorMessage
            });
        }

        component.setState(state);

        this._validations[component.props.name] = state.isValid;
        this._toggleButtons(this._submitRefs, this._validations);

        function validate(validation, boundValue) {
            var isValid = true;

            if (!validator[validation.rule](component.state.value, boundValue)) {
                state.isValid = false;
                setErrorState(validation);
                (component.props.onError || noop)(validation);

                isValid = false;
            }

            return isValid;
        }

        function setErrorState(validation) {
            var hasRule = errors[validation.rule];
            var hasErrorClassName = hasRule && errors[validation.rule].className;

            className[component.props.invalidClassName || errors.defaultInvalidClassName] = true;
            className[hasErrorClassName ? errors[validation.rule].className : errors.defaultInvalidClassName] = true;
            errorMessage = validation.errorMessage || (hasRule ? errors[validation.rule].message : errors.defaultMessage);
        }
    },

    /**
     * Method to lock/unlock buttons
     * @param buttons {Array} Array of refs to React components
     * @param model {Object} Model to find blockers
     * @private
     */
    _toggleButtons: function(buttons, model) {
        var hasBlocking = this._hasFalsyFlag(model);

        this._setButtonsState(buttons, hasBlocking);
    },

    /**
     * Public method to check form on validity
     * @return {Boolean}
     */
    isValidForm: function() {
        return !this._hasFalsyFlag(this._validations);
    },

    /**
     * Method to validate data model
     * @param model {Object} Model to validate
     * @return {Boolean}
     * @private
     */
    _hasFalsyFlag: function(model) {
        return includes(model, false);
    },

    /**
     * Method to validate blocking inputs
     * @param component {Object} React component
     * @private
     */
    _blocking: function(component) {
        var _this = this;
        var buttons = _this._blockingRefs;
        var hasBlocking;

        _this._blockers[component.props.name] = Boolean(validator.trim(component.state.value));

        hasBlocking = _this._hasFalsyFlag(_this._blockers) || _this._hasFalsyFlag(_this._validations);

        this._setButtonsState(buttons, hasBlocking);
    },

    /**
     * Method to set buttons state
     * @param buttons {Array} Array of refs on button React components
     * @param hasBlocking {Boolean} button has at least one blocker
     * @private
     */
    _setButtonsState: function(buttons, hasBlocking) {
        var i;

        for (i = 0; i < buttons.length; i++) {
            this.refs[buttons[i]].setState({
                isDisabled: hasBlocking
            });
        }
    },

    /**
     * Method to check props and add additional validation methods
     * Should be refactored or being rewrite
     * @param children {Object|String|Number} Child elements of root React component
     * @param index {Number} abstract number to add ref
     * @return {Object|String|Number}
     * @private
     */
    _recursiveCloneChildren: function(children, index) {
        return React.Children.map(children, function(child, i) {
            var $idx = index || i;

            if (!isObject(child)) {
                return child;
            }

            var childProps = {};
            var shouldValidate = Array.isArray(child.props.validations) && child.props.validations.length;

            if (shouldValidate) {
                childProps._registerControl = this._registerControl;
                childProps._validate = this._validate;
            }

            // TODO: Check this condition
            if (child.props.type === 'submit' && isFunction(child.type)) {
                childProps.ref = child.props.ref || child.props.type + $idx;
                $idx++;
                this._submitRefs.push(childProps.ref);
            }

            if (child.props.blocking === 'input' && isFunction(child.type)) {
                childProps._registerControl = this._registerControl;
                childProps._blocking = this._blocking;
            }

            if (child.props.blocking === 'button' && isFunction(child.type)) {
                childProps.ref = childProps.ref || child.props.ref || child.props.blocking + $idx;
                $idx++;
                this._blockingRefs.push(childProps.ref);
            }

            childProps.children = this._recursiveCloneChildren(child.props.children, $idx);

            return React.cloneElement(child, childProps);
        }, this);
    },

    _registerControl: function(component) {
        this._getValidationValue(component, function(value) {
            if (component.props._blocking) {
                this._blockers[component.props.name] = Boolean(value);
            }

            if (component.props._validate) {
                this._inputs[component.props.name] = component;
                this._validations[component.props.name] = Boolean(value);
            }
        });
    },

    _unregisterControl: function(component) {
        delete this._blockers[component.props.name];
        delete this._validations[component.props.name];
    },

    forceValidate: function(showErrors) {
        var _this = this;

        Object.keys(this._inputs).forEach(function(name) {
            _this._inputs[name].props._validate(_this._inputs[name], false, showErrors);
        });

        return objectAssign({}, _this._validations);
    },

    render: function() {
        return React.createElement("form", React.__spread({},  this.props), 
            this._recursiveCloneChildren(this.props.children, 0)
        );
    }
});

/**
 * Describe Input component
 * It is a common component and contains inputs, checkboxes and radios
 */
Validation.Input = React.createClass({displayName: "Input",
    mixins: [sharedMixin],

    propTypes: {
        name: React.PropTypes.string.isRequired,
        type: React.PropTypes.string
    },

    getDefaultProps: function() {
        return {
            type: 'text'
        }
    },

    // TODO: refactor this method
    getInitialState: function() {
        var value = this.props.value || '';
        this.isCheckbox = this.props.type === 'checkbox';

        if (this.isCheckbox && !this.props.checked) {
            value = '';
        }

        return {
            value: value,
            className: this.props.className || '',
            checked: this.props.checked || false,
            isValid: true,
            isUsed: this.isCheckbox,
            isChanged: this.isCheckbox,
            errorMessage: null
        }
    },

    /**
     * Public value setter
     * @param value {String|Number} value to be setted
     * @param event {Event|Boolean} event object or flag to prevent errors to show
     */
    setValue: function(value, event) {
        var isEventPassed = (event && event.nativeEvent instanceof Event);

        if (this.isCheckbox) {
            value = !this.state.checked ? this.props.value : '';
        }

        if (isEventPassed) {
            // Persist the event since we will need this event outside this event loop.
            event.persist();
        }

        this.setState({
            isChanged: (value !== this.state.value) || (value !== this.state.lastValue),
            isUsed: this.state.isUsed || !event,
            value: value,
            checked: this.isCheckbox ? !this.state.checked : isEventPassed || !event
        }, function() {
            (this.props._blocking || noop)(this);
            (this.props._validate || noop)(this);
            (this.props.onChange || noop)(isEventPassed ? event : undefined);
        });
    },

    /**
     * Blur handler
     * @param event {Event} event object
     * @private
     */
    _handleBlur: function(event) {
        this.setState({
            isUsed: true,
            lastValue: event.currentTarget.value
        }, function() {
            (this.props._validate || noop)(this);
            (this.props.onBlur || noop)(event);
        });
    },

    render: function() {
        var input;
        var props;
        var hint = this.state.errorMessage ? React.createElement("span", {className: errors.defaultHintClassName}, this.state.errorMessage) : null;

        if (this.props.wrapper) {
            try {
                props = objectAssign({}, this.props.wrapper.props, this.props);

                input = React.createElement(this.props.wrapper.component, React.__spread({},  props, {className: this.state.className, checked: this.state.checked, onChange: this._handleChange, onBlur: this._handleBlur}));
            } catch(e) {
                console.log(e);
            }
        } else {
            input = React.createElement("input", React.__spread({},  this.props, {className: this.state.className, checked: this.state.checked, value: this.state.value, onChange: this._handleChange, onBlur: this._handleBlur}));
        }
        // TODO: rework hint appearance

        return React.createElement("div", {className: this.props.containerClassName || errors.defaultContainerClassName}, 
            input, 
            hint
        );
    }
});

/**
 * Describe Select component
 * It's familiar with Input component
 * But have some specific such isUsed and isChanged flags are true with init
 */
Validation.Select = React.createClass({displayName: "Select",
    mixins: [sharedMixin],

    propTypes: {
        name: React.PropTypes.string.isRequired
    },

    getInitialState: function() {
        return {
            value: this.props.value || null,
            className: this.props.className || '',
            isUsed: true,
            isChanged: true
        };
    },

    /**
     * Public value setter
     * Familiar with Input setter
     * @param value {String|Number} value to be setted
     * @param event {Event|Boolean} event object or flag to prevent errors to show
     */
    setValue: function(value, event) {
        var isEventPassed = (event && event.nativeEvent instanceof Event);

        if (isEventPassed) {
            // Persist the event since we will need this event outside this event loop.
            event.persist();
        }

        this.setState({
            value: value
        }, function() {
            (this.props._blocking || noop)(this);
            (this.props._validate || noop)(this);
            (this.props.onChange || noop)(isEventPassed ? event : undefined);
        });
    },

    render: function() {
<<<<<<< HEAD
=======
        var hint = this.state.errorMessage ? React.createElement("span", {className: errors.defaultHintClassName}, this.state.errorMessage) : null;

>>>>>>> 222f518c
        return React.createElement("div", {className: this.props.containerClassName || errors.defaultContainerClassName}, 
            React.createElement("select", React.__spread({},  this.props, {className: this.state.className, onChange: this._handleChange, value: this.state.value}), 
                this.props.children
            ), 
            hint
        );
    }
});

/**
 * Describe Button component
 */
Validation.Button = React.createClass({displayName: "Button",
    propTypes: {
        type: React.PropTypes.string
    },

    getDefaultProps: function() {
        return {
            type: 'submit'
        }
    },

    getInitialState: function() {
        return {
            isDisabled: true
        }
    },

    render: function() {
        var className = {};

        if (this.props.className) {
            className[this.props.className] = true;
        }

        className[this.props.disabledClassName || errors.defaultDisabledClassName] = this.state.isDisabled;
        className = classNames(className);

        // NOTE: Disabled state would be override by passing 'disabled' prop
        return React.createElement("input", React.__spread({disabled: this.state.isDisabled},  this.props, {className: className}));
    }
});

Validation.validator = validator;

/**
 * Public method to extend default error object
 * @param obj {Object}
 */
Validation.extendErrors = function(obj) {
    objectAssign(errors, obj);

    Object.keys(errors).forEach(function(key) {
        if (errors[key].rule && isFunction(errors[key].rule)) {
            var validator = Validation.validator || validator;

            validator.extend(key, function(value, comparedValue) {
                return errors[key].rule(value, comparedValue);
            });
        }
    });
};

module.exports = Validation;<|MERGE_RESOLUTION|>--- conflicted
+++ resolved
@@ -507,11 +507,8 @@
     },
 
     render: function() {
-<<<<<<< HEAD
-=======
         var hint = this.state.errorMessage ? React.createElement("span", {className: errors.defaultHintClassName}, this.state.errorMessage) : null;
 
->>>>>>> 222f518c
         return React.createElement("div", {className: this.props.containerClassName || errors.defaultContainerClassName}, 
             React.createElement("select", React.__spread({},  this.props, {className: this.state.className, onChange: this._handleChange, value: this.state.value}), 
                 this.props.children
