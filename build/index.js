(function(e, a) { for(var i in a) e[i] = a[i]; }(exports, /******/ (function(modules) { // webpackBootstrap
/******/ 	// The module cache
/******/ 	var installedModules = {};

/******/ 	// The require function
/******/ 	function __webpack_require__(moduleId) {

/******/ 		// Check if module is in cache
/******/ 		if(installedModules[moduleId])
/******/ 			return installedModules[moduleId].exports;

/******/ 		// Create a new module (and put it into the cache)
/******/ 		var module = installedModules[moduleId] = {
/******/ 			exports: {},
/******/ 			id: moduleId,
/******/ 			loaded: false
/******/ 		};

/******/ 		// Execute the module function
/******/ 		modules[moduleId].call(module.exports, module, module.exports, __webpack_require__);

/******/ 		// Flag the module as loaded
/******/ 		module.loaded = true;

/******/ 		// Return the exports of the module
/******/ 		return module.exports;
/******/ 	}


/******/ 	// expose the modules object (__webpack_modules__)
/******/ 	__webpack_require__.m = modules;

/******/ 	// expose the module cache
/******/ 	__webpack_require__.c = installedModules;

/******/ 	// __webpack_public_path__
/******/ 	__webpack_require__.p = "/build/";

/******/ 	// Load entry module and return exports
/******/ 	return __webpack_require__(0);
/******/ })
/************************************************************************/
/******/ ([
/* 0 */
/***/ function(module, exports, __webpack_require__) {

	'use strict';

<<<<<<< HEAD
	var _keys = __webpack_require__(1);

	var _keys2 = _interopRequireDefault(_keys);

	var _assign = __webpack_require__(36);

	var _assign2 = _interopRequireDefault(_assign);

	function _interopRequireDefault(obj) { return obj && obj.__esModule ? obj : { default: obj }; }

	var React = __webpack_require__(42);
	var validator = __webpack_require__(43);
	var errors = __webpack_require__(44);

	/**
	 * Validation component namespace
	 * @type {Object}
	 */
	var Validation = {
	    Form: __webpack_require__(45),
	    Input: __webpack_require__(49),
	    Select: __webpack_require__(53),
	    Button: __webpack_require__(54),
	    Textarea: __webpack_require__(55),

	    /**
	     * Public method to extend default error object
	     * @param obj {Object}
	     */
	    extendErrors: function extendErrors(obj) {
	        (0, _assign2.default)(errors, obj);

	        (0, _keys2.default)(errors).forEach(function (key) {
	            if (errors[key].rule) {
	                validator[key] = validator[key] || errors[key].rule;
	            }
	        });
	    }
	};

	module.exports = Validation;

/***/ },
/* 1 */
/***/ function(module, exports, __webpack_require__) {

	module.exports = { "default": __webpack_require__(2), __esModule: true };

/***/ },
/* 2 */
/***/ function(module, exports, __webpack_require__) {

	__webpack_require__(3);
	module.exports = __webpack_require__(23).Object.keys;

/***/ },
/* 3 */
/***/ function(module, exports, __webpack_require__) {

	// 19.1.2.14 Object.keys(O)
	var toObject = __webpack_require__(4)
	  , $keys    = __webpack_require__(6);

	__webpack_require__(21)('keys', function(){
	  return function keys(it){
	    return $keys(toObject(it));
	  };
	});

/***/ },
/* 4 */
/***/ function(module, exports, __webpack_require__) {

	// 7.1.13 ToObject(argument)
	var defined = __webpack_require__(5);
	module.exports = function(it){
	  return Object(defined(it));
	};

/***/ },
/* 5 */
/***/ function(module, exports) {

	// 7.2.1 RequireObjectCoercible(argument)
	module.exports = function(it){
	  if(it == undefined)throw TypeError("Can't call method on  " + it);
	  return it;
	};

/***/ },
/* 6 */
/***/ function(module, exports, __webpack_require__) {

	// 19.1.2.14 / 15.2.3.14 Object.keys(O)
	var $keys       = __webpack_require__(7)
	  , enumBugKeys = __webpack_require__(20);
=======
	var _FormReact = __webpack_require__(1);

	var _FormReact2 = _interopRequireDefault(_FormReact);

	var _InputReact = __webpack_require__(100);

	var _InputReact2 = _interopRequireDefault(_InputReact);

	var _SelectReact = __webpack_require__(106);

	var _SelectReact2 = _interopRequireDefault(_SelectReact);

	var _TextareaReact = __webpack_require__(107);

	var _TextareaReact2 = _interopRequireDefault(_TextareaReact);

	var _ButtonReact = __webpack_require__(97);

	var _ButtonReact2 = _interopRequireDefault(_ButtonReact);

	var _rules = __webpack_require__(96);

	var _rules2 = _interopRequireDefault(_rules);

	function _interopRequireDefault(obj) { return obj && obj.__esModule ? obj : { default: obj }; }

	module.exports = {
	    components: {
	        Form: _FormReact2.default,
	        Input: _InputReact2.default,
	        Select: _SelectReact2.default,
	        Textarea: _TextareaReact2.default,
	        Button: _ButtonReact2.default
	    },
	    rules: _rules2.default
	};

/***/ },
/* 1 */
/***/ function(module, exports, __webpack_require__) {

	'use strict';

	var _typeof2 = __webpack_require__(2);

	var _typeof3 = _interopRequireDefault(_typeof2);

	var _keys = __webpack_require__(70);

	var _keys2 = _interopRequireDefault(_keys);

	var _assign = __webpack_require__(74);

	var _assign2 = _interopRequireDefault(_assign);

	var _getPrototypeOf = __webpack_require__(78);

	var _getPrototypeOf2 = _interopRequireDefault(_getPrototypeOf);

	var _classCallCheck2 = __webpack_require__(81);

	var _classCallCheck3 = _interopRequireDefault(_classCallCheck2);

	var _createClass2 = __webpack_require__(82);

	var _createClass3 = _interopRequireDefault(_createClass2);

	var _possibleConstructorReturn2 = __webpack_require__(86);

	var _possibleConstructorReturn3 = _interopRequireDefault(_possibleConstructorReturn2);

	var _inherits2 = __webpack_require__(87);

	var _inherits3 = _interopRequireDefault(_inherits2);

	var _react = __webpack_require__(95);

	var _react2 = _interopRequireDefault(_react);

	var _rules = __webpack_require__(96);

	var _rules2 = _interopRequireDefault(_rules);

	var _ButtonReact = __webpack_require__(97);

	var _ButtonReact2 = _interopRequireDefault(_ButtonReact);

	function _interopRequireDefault(obj) { return obj && obj.__esModule ? obj : { default: obj }; }

	var Form = function (_Component) {
	    (0, _inherits3.default)(Form, _Component);

	    function Form(props) {
	        (0, _classCallCheck3.default)(this, Form);

	        var _this = (0, _possibleConstructorReturn3.default)(this, (0, _getPrototypeOf2.default)(Form).call(this, props));

	        _this.state = {
	            errors: {},
	            states: {}
	        };

	        _this.components = {};

	        _this._register = _this._register.bind(_this);
	        _this._update = _this._update.bind(_this);
	        _this._validate = _this._validate.bind(_this);
	        return _this;
	    }

	    (0, _createClass3.default)(Form, [{
	        key: '_extendProps',
	        value: function _extendProps(props) {
	            var _register = this._register;
	            var _update = this._update;
	            var _validate = this._validate;

	            return (0, _assign2.default)(props, {
	                _register: _register,
	                _update: _update,
	                _validate: _validate
	            });
	        }
	    }, {
	        key: '_register',
	        value: function _register(component) {
	            this.components[component.props.name] = component;
	        }
	    }, {
	        key: '_update',
	        value: function _update(component, event, isChanged, isUsed) {
	            // FIXME: remove mutation
	            this.state.states[component.props.name] = this.state.states[component.props.name] || {};

	            var componentState = this.state.states[component.props.name];
	            var checkbox = component.props.type === 'checkbox' || component.props.type === 'radio';

	            (0, _assign2.default)(componentState, {
	                value: event.target.value,
	                isChanged: isChanged || componentState.isChanged || event.type === 'change',
	                isUsed: isUsed || checkbox || componentState.isUsed || event.type === 'blur',
	                isChecked: !componentState.isChecked
	            });

	            this._validate();
	        }
	    }, {
	        key: '_validate',
	        value: function _validate() {
	            var _this2 = this;

	            var errors = (0, _assign2.default)({}, this.state.errors);

	            (0, _keys2.default)(this.components).forEach(function (key) {
	                var error = _this2._getError(_this2.components[key]);

	                error ? (0, _assign2.default)(errors, error) : delete errors[_this2.components[key].props.name];
	            });

	            this.setState({
	                errors: errors
	            });
	        }
	    }, {
	        key: '_getError',
	        value: function _getError(component) {
	            var validations = component.props.validations;
	            var i = validations.length;
	            var hasError = false;
	            var error = null;

	            while (i--) {
	                var validation = validations[validations.length - i - 1];
	                var value = this.state.states.hasOwnProperty(component.props.name) ? this.state.states[component.props.name].value : component.props.value || '';

	                if ((component.props.type === 'checkbox' || component.props.type === 'radio') && component.refs.node && !component.refs.node.checked) {
	                    value = '';
	                }

	                if (!_rules2.default[validation].rule(value, component, this)) {
	                    error = {};
	                    error[component.props.name] = validation;
	                    hasError = true;

	                    break;
	                }
	            }

	            return error;
	        }
	    }, {
	        key: '_clone',
	        value: function _clone(children) {
	            var _this3 = this;

	            return _react2.default.Children.map(children, function (child) {
	                if ((typeof child === 'undefined' ? 'undefined' : (0, _typeof3.default)(child)) !== 'object') {
	                    return child;
	                }

	                var props = {};
	                var isValidationComponent = child.props.validations && child.props.validations.length;

	                if (child.type === _ButtonReact2.default || isValidationComponent) {
	                    props = (0, _assign2.default)({}, _this3.state);

	                    if (isValidationComponent) {
	                        _this3._extendProps(props);
	                    }
	                }

	                props.children = _this3._clone(child.props.children);

	                return _react2.default.cloneElement(child, props);
	            }, this);
	        }
	    }, {
	        key: 'showError',
	        value: function showError(name, error) {
	            var errors = (0, _assign2.default)({}, this.state.errors);

	            errors[name] = error;

	            this.setState({
	                errors: errors
	            });
	        }
	    }, {
	        key: 'hideError',
	        value: function hideError(name) {
	            var errors = (0, _assign2.default)({}, this.state.errors);

	            delete errors[name];

	            this.setState({
	                errors: errors
	            });
	        }
	    }, {
	        key: 'validate',
	        value: function validate(name) {
	            // FIXME: remove mutation
	            this.state.states[name] = this.state.states[name] || {};
	            var componentState = this.state.states[name];

	            (0, _assign2.default)(componentState, {
	                value: this.state.states[name].value || this.components[name].props.value,
	                isChanged: true,
	                isUsed: true
	            });

	            this._validate();
	        }
	    }, {
	        key: 'render',
	        value: function render() {
	            return _react2.default.createElement(
	                'form',
	                this.props,
	                this._clone(this.props.children)
	            );
	        }
	    }]);
	    return Form;
	}(_react.Component);

	module.exports = Form;

/***/ },
/* 2 */
/***/ function(module, exports, __webpack_require__) {

	"use strict";

	exports.__esModule = true;

	var _iterator = __webpack_require__(3);

	var _iterator2 = _interopRequireDefault(_iterator);

	var _symbol = __webpack_require__(54);

	var _symbol2 = _interopRequireDefault(_symbol);

	var _typeof = typeof _symbol2.default === "function" && typeof _iterator2.default === "symbol" ? function (obj) { return typeof obj; } : function (obj) { return obj && typeof _symbol2.default === "function" && obj.constructor === _symbol2.default ? "symbol" : typeof obj; };

	function _interopRequireDefault(obj) { return obj && obj.__esModule ? obj : { default: obj }; }

	exports.default = typeof _symbol2.default === "function" && _typeof(_iterator2.default) === "symbol" ? function (obj) {
	  return typeof obj === "undefined" ? "undefined" : _typeof(obj);
	} : function (obj) {
	  return obj && typeof _symbol2.default === "function" && obj.constructor === _symbol2.default ? "symbol" : typeof obj === "undefined" ? "undefined" : _typeof(obj);
	};

/***/ },
/* 3 */
/***/ function(module, exports, __webpack_require__) {

	module.exports = { "default": __webpack_require__(4), __esModule: true };

/***/ },
/* 4 */
/***/ function(module, exports, __webpack_require__) {

	__webpack_require__(5);
	__webpack_require__(49);
	module.exports = __webpack_require__(53).f('iterator');

/***/ },
/* 5 */
/***/ function(module, exports, __webpack_require__) {

	'use strict';
	var $at  = __webpack_require__(6)(true);

	// 21.1.3.27 String.prototype[@@iterator]()
	__webpack_require__(9)(String, 'String', function(iterated){
	  this._t = String(iterated); // target
	  this._i = 0;                // next index
	// 21.1.5.2.1 %StringIteratorPrototype%.next()
	}, function(){
	  var O     = this._t
	    , index = this._i
	    , point;
	  if(index >= O.length)return {value: undefined, done: true};
	  point = $at(O, index);
	  this._i += point.length;
	  return {value: point, done: false};
	});

/***/ },
/* 6 */
/***/ function(module, exports, __webpack_require__) {

	var toInteger = __webpack_require__(7)
	  , defined   = __webpack_require__(8);
	// true  -> String#at
	// false -> String#codePointAt
	module.exports = function(TO_STRING){
	  return function(that, pos){
	    var s = String(defined(that))
	      , i = toInteger(pos)
	      , l = s.length
	      , a, b;
	    if(i < 0 || i >= l)return TO_STRING ? '' : undefined;
	    a = s.charCodeAt(i);
	    return a < 0xd800 || a > 0xdbff || i + 1 === l || (b = s.charCodeAt(i + 1)) < 0xdc00 || b > 0xdfff
	      ? TO_STRING ? s.charAt(i) : a
	      : TO_STRING ? s.slice(i, i + 2) : (a - 0xd800 << 10) + (b - 0xdc00) + 0x10000;
	  };
	};

/***/ },
/* 7 */
/***/ function(module, exports) {

	// 7.1.4 ToInteger
	var ceil  = Math.ceil
	  , floor = Math.floor;
	module.exports = function(it){
	  return isNaN(it = +it) ? 0 : (it > 0 ? floor : ceil)(it);
	};

/***/ },
/* 8 */
/***/ function(module, exports) {

	// 7.2.1 RequireObjectCoercible(argument)
	module.exports = function(it){
	  if(it == undefined)throw TypeError("Can't call method on  " + it);
	  return it;
	};

/***/ },
/* 9 */
/***/ function(module, exports, __webpack_require__) {

	'use strict';
	var LIBRARY        = __webpack_require__(10)
	  , $export        = __webpack_require__(11)
	  , redefine       = __webpack_require__(26)
	  , hide           = __webpack_require__(16)
	  , has            = __webpack_require__(27)
	  , Iterators      = __webpack_require__(28)
	  , $iterCreate    = __webpack_require__(29)
	  , setToStringTag = __webpack_require__(45)
	  , getPrototypeOf = __webpack_require__(47)
	  , ITERATOR       = __webpack_require__(46)('iterator')
	  , BUGGY          = !([].keys && 'next' in [].keys()) // Safari has buggy iterators w/o `next`
	  , FF_ITERATOR    = '@@iterator'
	  , KEYS           = 'keys'
	  , VALUES         = 'values';

	var returnThis = function(){ return this; };

	module.exports = function(Base, NAME, Constructor, next, DEFAULT, IS_SET, FORCED){
	  $iterCreate(Constructor, NAME, next);
	  var getMethod = function(kind){
	    if(!BUGGY && kind in proto)return proto[kind];
	    switch(kind){
	      case KEYS: return function keys(){ return new Constructor(this, kind); };
	      case VALUES: return function values(){ return new Constructor(this, kind); };
	    } return function entries(){ return new Constructor(this, kind); };
	  };
	  var TAG        = NAME + ' Iterator'
	    , DEF_VALUES = DEFAULT == VALUES
	    , VALUES_BUG = false
	    , proto      = Base.prototype
	    , $native    = proto[ITERATOR] || proto[FF_ITERATOR] || DEFAULT && proto[DEFAULT]
	    , $default   = $native || getMethod(DEFAULT)
	    , $entries   = DEFAULT ? !DEF_VALUES ? $default : getMethod('entries') : undefined
	    , $anyNative = NAME == 'Array' ? proto.entries || $native : $native
	    , methods, key, IteratorPrototype;
	  // Fix native
	  if($anyNative){
	    IteratorPrototype = getPrototypeOf($anyNative.call(new Base));
	    if(IteratorPrototype !== Object.prototype){
	      // Set @@toStringTag to native iterators
	      setToStringTag(IteratorPrototype, TAG, true);
	      // fix for some old engines
	      if(!LIBRARY && !has(IteratorPrototype, ITERATOR))hide(IteratorPrototype, ITERATOR, returnThis);
	    }
	  }
	  // fix Array#{values, @@iterator}.name in V8 / FF
	  if(DEF_VALUES && $native && $native.name !== VALUES){
	    VALUES_BUG = true;
	    $default = function values(){ return $native.call(this); };
	  }
	  // Define iterator
	  if((!LIBRARY || FORCED) && (BUGGY || VALUES_BUG || !proto[ITERATOR])){
	    hide(proto, ITERATOR, $default);
	  }
	  // Plug for library
	  Iterators[NAME] = $default;
	  Iterators[TAG]  = returnThis;
	  if(DEFAULT){
	    methods = {
	      values:  DEF_VALUES ? $default : getMethod(VALUES),
	      keys:    IS_SET     ? $default : getMethod(KEYS),
	      entries: $entries
	    };
	    if(FORCED)for(key in methods){
	      if(!(key in proto))redefine(proto, key, methods[key]);
	    } else $export($export.P + $export.F * (BUGGY || VALUES_BUG), NAME, methods);
	  }
	  return methods;
	};

/***/ },
/* 10 */
/***/ function(module, exports) {

	module.exports = true;

/***/ },
/* 11 */
/***/ function(module, exports, __webpack_require__) {

	var global    = __webpack_require__(12)
	  , core      = __webpack_require__(13)
	  , ctx       = __webpack_require__(14)
	  , hide      = __webpack_require__(16)
	  , PROTOTYPE = 'prototype';

	var $export = function(type, name, source){
	  var IS_FORCED = type & $export.F
	    , IS_GLOBAL = type & $export.G
	    , IS_STATIC = type & $export.S
	    , IS_PROTO  = type & $export.P
	    , IS_BIND   = type & $export.B
	    , IS_WRAP   = type & $export.W
	    , exports   = IS_GLOBAL ? core : core[name] || (core[name] = {})
	    , expProto  = exports[PROTOTYPE]
	    , target    = IS_GLOBAL ? global : IS_STATIC ? global[name] : (global[name] || {})[PROTOTYPE]
	    , key, own, out;
	  if(IS_GLOBAL)source = name;
	  for(key in source){
	    // contains in native
	    own = !IS_FORCED && target && target[key] !== undefined;
	    if(own && key in exports)continue;
	    // export native or passed
	    out = own ? target[key] : source[key];
	    // prevent global pollution for namespaces
	    exports[key] = IS_GLOBAL && typeof target[key] != 'function' ? source[key]
	    // bind timers to global for call from export context
	    : IS_BIND && own ? ctx(out, global)
	    // wrap global constructors for prevent change them in library
	    : IS_WRAP && target[key] == out ? (function(C){
	      var F = function(a, b, c){
	        if(this instanceof C){
	          switch(arguments.length){
	            case 0: return new C;
	            case 1: return new C(a);
	            case 2: return new C(a, b);
	          } return new C(a, b, c);
	        } return C.apply(this, arguments);
	      };
	      F[PROTOTYPE] = C[PROTOTYPE];
	      return F;
	    // make static versions for prototype methods
	    })(out) : IS_PROTO && typeof out == 'function' ? ctx(Function.call, out) : out;
	    // export proto methods to core.%CONSTRUCTOR%.methods.%NAME%
	    if(IS_PROTO){
	      (exports.virtual || (exports.virtual = {}))[key] = out;
	      // export proto methods to core.%CONSTRUCTOR%.prototype.%NAME%
	      if(type & $export.R && expProto && !expProto[key])hide(expProto, key, out);
	    }
	  }
	};
	// type bitmap
	$export.F = 1;   // forced
	$export.G = 2;   // global
	$export.S = 4;   // static
	$export.P = 8;   // proto
	$export.B = 16;  // bind
	$export.W = 32;  // wrap
	$export.U = 64;  // safe
	$export.R = 128; // real proto method for `library` 
	module.exports = $export;

/***/ },
/* 12 */
/***/ function(module, exports) {

	// https://github.com/zloirock/core-js/issues/86#issuecomment-115759028
	var global = module.exports = typeof window != 'undefined' && window.Math == Math
	  ? window : typeof self != 'undefined' && self.Math == Math ? self : Function('return this')();
	if(typeof __g == 'number')__g = global; // eslint-disable-line no-undef

/***/ },
/* 13 */
/***/ function(module, exports) {

	var core = module.exports = {version: '2.3.0'};
	if(typeof __e == 'number')__e = core; // eslint-disable-line no-undef

/***/ },
/* 14 */
/***/ function(module, exports, __webpack_require__) {

	// optional / simple context binding
	var aFunction = __webpack_require__(15);
	module.exports = function(fn, that, length){
	  aFunction(fn);
	  if(that === undefined)return fn;
	  switch(length){
	    case 1: return function(a){
	      return fn.call(that, a);
	    };
	    case 2: return function(a, b){
	      return fn.call(that, a, b);
	    };
	    case 3: return function(a, b, c){
	      return fn.call(that, a, b, c);
	    };
	  }
	  return function(/* ...args */){
	    return fn.apply(that, arguments);
	  };
	};

/***/ },
/* 15 */
/***/ function(module, exports) {

	module.exports = function(it){
	  if(typeof it != 'function')throw TypeError(it + ' is not a function!');
	  return it;
	};

/***/ },
/* 16 */
/***/ function(module, exports, __webpack_require__) {

	var dP         = __webpack_require__(17)
	  , createDesc = __webpack_require__(25);
	module.exports = __webpack_require__(21) ? function(object, key, value){
	  return dP.f(object, key, createDesc(1, value));
	} : function(object, key, value){
	  object[key] = value;
	  return object;
	};

/***/ },
/* 17 */
/***/ function(module, exports, __webpack_require__) {

	var anObject       = __webpack_require__(18)
	  , IE8_DOM_DEFINE = __webpack_require__(20)
	  , toPrimitive    = __webpack_require__(24)
	  , dP             = Object.defineProperty;

	exports.f = __webpack_require__(21) ? Object.defineProperty : function defineProperty(O, P, Attributes){
	  anObject(O);
	  P = toPrimitive(P, true);
	  anObject(Attributes);
	  if(IE8_DOM_DEFINE)try {
	    return dP(O, P, Attributes);
	  } catch(e){ /* empty */ }
	  if('get' in Attributes || 'set' in Attributes)throw TypeError('Accessors not supported!');
	  if('value' in Attributes)O[P] = Attributes.value;
	  return O;
	};

/***/ },
/* 18 */
/***/ function(module, exports, __webpack_require__) {

	var isObject = __webpack_require__(19);
	module.exports = function(it){
	  if(!isObject(it))throw TypeError(it + ' is not an object!');
	  return it;
	};

/***/ },
/* 19 */
/***/ function(module, exports) {

	module.exports = function(it){
	  return typeof it === 'object' ? it !== null : typeof it === 'function';
	};

/***/ },
/* 20 */
/***/ function(module, exports, __webpack_require__) {

	module.exports = !__webpack_require__(21) && !__webpack_require__(22)(function(){
	  return Object.defineProperty(__webpack_require__(23)('div'), 'a', {get: function(){ return 7; }}).a != 7;
	});

/***/ },
/* 21 */
/***/ function(module, exports, __webpack_require__) {

	// Thank's IE8 for his funny defineProperty
	module.exports = !__webpack_require__(22)(function(){
	  return Object.defineProperty({}, 'a', {get: function(){ return 7; }}).a != 7;
	});

/***/ },
/* 22 */
/***/ function(module, exports) {

	module.exports = function(exec){
	  try {
	    return !!exec();
	  } catch(e){
	    return true;
	  }
	};

/***/ },
/* 23 */
/***/ function(module, exports, __webpack_require__) {

	var isObject = __webpack_require__(19)
	  , document = __webpack_require__(12).document
	  // in old IE typeof document.createElement is 'object'
	  , is = isObject(document) && isObject(document.createElement);
	module.exports = function(it){
	  return is ? document.createElement(it) : {};
	};

/***/ },
/* 24 */
/***/ function(module, exports, __webpack_require__) {

	// 7.1.1 ToPrimitive(input [, PreferredType])
	var isObject = __webpack_require__(19);
	// instead of the ES6 spec version, we didn't implement @@toPrimitive case
	// and the second argument - flag - preferred type is a string
	module.exports = function(it, S){
	  if(!isObject(it))return it;
	  var fn, val;
	  if(S && typeof (fn = it.toString) == 'function' && !isObject(val = fn.call(it)))return val;
	  if(typeof (fn = it.valueOf) == 'function' && !isObject(val = fn.call(it)))return val;
	  if(!S && typeof (fn = it.toString) == 'function' && !isObject(val = fn.call(it)))return val;
	  throw TypeError("Can't convert object to primitive value");
	};

/***/ },
/* 25 */
/***/ function(module, exports) {

	module.exports = function(bitmap, value){
	  return {
	    enumerable  : !(bitmap & 1),
	    configurable: !(bitmap & 2),
	    writable    : !(bitmap & 4),
	    value       : value
	  };
	};

/***/ },
/* 26 */
/***/ function(module, exports, __webpack_require__) {

	module.exports = __webpack_require__(16);

/***/ },
/* 27 */
/***/ function(module, exports) {

	var hasOwnProperty = {}.hasOwnProperty;
	module.exports = function(it, key){
	  return hasOwnProperty.call(it, key);
	};

/***/ },
/* 28 */
/***/ function(module, exports) {

	module.exports = {};

/***/ },
/* 29 */
/***/ function(module, exports, __webpack_require__) {

	'use strict';
	var create         = __webpack_require__(30)
	  , descriptor     = __webpack_require__(25)
	  , setToStringTag = __webpack_require__(45)
	  , IteratorPrototype = {};

	// 25.1.2.1.1 %IteratorPrototype%[@@iterator]()
	__webpack_require__(16)(IteratorPrototype, __webpack_require__(46)('iterator'), function(){ return this; });

	module.exports = function(Constructor, NAME, next){
	  Constructor.prototype = create(IteratorPrototype, {next: descriptor(1, next)});
	  setToStringTag(Constructor, NAME + ' Iterator');
	};

/***/ },
/* 30 */
/***/ function(module, exports, __webpack_require__) {

	// 19.1.2.2 / 15.2.3.5 Object.create(O [, Properties])
	var anObject    = __webpack_require__(18)
	  , dPs         = __webpack_require__(31)
	  , enumBugKeys = __webpack_require__(43)
	  , IE_PROTO    = __webpack_require__(40)('IE_PROTO')
	  , Empty       = function(){ /* empty */ }
	  , PROTOTYPE   = 'prototype';

	// Create object with fake `null` prototype: use iframe Object with cleared prototype
	var createDict = function(){
	  // Thrash, waste and sodomy: IE GC bug
	  var iframe = __webpack_require__(23)('iframe')
	    , i      = enumBugKeys.length
	    , gt     = '>'
	    , iframeDocument;
	  iframe.style.display = 'none';
	  __webpack_require__(44).appendChild(iframe);
	  iframe.src = 'javascript:'; // eslint-disable-line no-script-url
	  // createDict = iframe.contentWindow.Object;
	  // html.removeChild(iframe);
	  iframeDocument = iframe.contentWindow.document;
	  iframeDocument.open();
	  iframeDocument.write('<script>document.F=Object</script' + gt);
	  iframeDocument.close();
	  createDict = iframeDocument.F;
	  while(i--)delete createDict[PROTOTYPE][enumBugKeys[i]];
	  return createDict();
	};

	module.exports = Object.create || function create(O, Properties){
	  var result;
	  if(O !== null){
	    Empty[PROTOTYPE] = anObject(O);
	    result = new Empty;
	    Empty[PROTOTYPE] = null;
	    // add "__proto__" for Object.getPrototypeOf polyfill
	    result[IE_PROTO] = O;
	  } else result = createDict();
	  return Properties === undefined ? result : dPs(result, Properties);
	};

/***/ },
/* 31 */
/***/ function(module, exports, __webpack_require__) {

	var dP       = __webpack_require__(17)
	  , anObject = __webpack_require__(18)
	  , getKeys  = __webpack_require__(32);

	module.exports = __webpack_require__(21) ? Object.defineProperties : function defineProperties(O, Properties){
	  anObject(O);
	  var keys   = getKeys(Properties)
	    , length = keys.length
	    , i = 0
	    , P;
	  while(length > i)dP.f(O, P = keys[i++], Properties[P]);
	  return O;
	};

/***/ },
/* 32 */
/***/ function(module, exports, __webpack_require__) {

	// 19.1.2.14 / 15.2.3.14 Object.keys(O)
	var $keys       = __webpack_require__(33)
	  , enumBugKeys = __webpack_require__(43);
>>>>>>> d2424d6f

	module.exports = Object.keys || function keys(O){
	  return $keys(O, enumBugKeys);
	};

/***/ },
<<<<<<< HEAD
/* 7 */
/***/ function(module, exports, __webpack_require__) {

	var has          = __webpack_require__(8)
	  , toIObject    = __webpack_require__(9)
	  , arrayIndexOf = __webpack_require__(12)(false)
	  , IE_PROTO     = __webpack_require__(16)('IE_PROTO');
=======
/* 33 */
/***/ function(module, exports, __webpack_require__) {

	var has          = __webpack_require__(27)
	  , toIObject    = __webpack_require__(34)
	  , arrayIndexOf = __webpack_require__(37)(false)
	  , IE_PROTO     = __webpack_require__(40)('IE_PROTO');
>>>>>>> d2424d6f

	module.exports = function(object, names){
	  var O      = toIObject(object)
	    , i      = 0
	    , result = []
	    , key;
	  for(key in O)if(key != IE_PROTO)has(O, key) && result.push(key);
	  // Don't enum bug & hidden keys
	  while(names.length > i)if(has(O, key = names[i++])){
	    ~arrayIndexOf(result, key) || result.push(key);
	  }
	  return result;
	};

/***/ },
<<<<<<< HEAD
/* 8 */
/***/ function(module, exports) {

	var hasOwnProperty = {}.hasOwnProperty;
	module.exports = function(it, key){
	  return hasOwnProperty.call(it, key);
	};

/***/ },
/* 9 */
/***/ function(module, exports, __webpack_require__) {

	// to indexed object, toObject with fallback for non-array-like ES3 strings
	var IObject = __webpack_require__(10)
	  , defined = __webpack_require__(5);
=======
/* 34 */
/***/ function(module, exports, __webpack_require__) {

	// to indexed object, toObject with fallback for non-array-like ES3 strings
	var IObject = __webpack_require__(35)
	  , defined = __webpack_require__(8);
>>>>>>> d2424d6f
	module.exports = function(it){
	  return IObject(defined(it));
	};

/***/ },
<<<<<<< HEAD
/* 10 */
/***/ function(module, exports, __webpack_require__) {

	// fallback for non-array-like ES3 and non-enumerable old V8 strings
	var cof = __webpack_require__(11);
=======
/* 35 */
/***/ function(module, exports, __webpack_require__) {

	// fallback for non-array-like ES3 and non-enumerable old V8 strings
	var cof = __webpack_require__(36);
>>>>>>> d2424d6f
	module.exports = Object('z').propertyIsEnumerable(0) ? Object : function(it){
	  return cof(it) == 'String' ? it.split('') : Object(it);
	};

/***/ },
<<<<<<< HEAD
/* 11 */
=======
/* 36 */
>>>>>>> d2424d6f
/***/ function(module, exports) {

	var toString = {}.toString;

	module.exports = function(it){
	  return toString.call(it).slice(8, -1);
	};

/***/ },
<<<<<<< HEAD
/* 12 */
=======
/* 37 */
>>>>>>> d2424d6f
/***/ function(module, exports, __webpack_require__) {

	// false -> Array#indexOf
	// true  -> Array#includes
<<<<<<< HEAD
	var toIObject = __webpack_require__(9)
	  , toLength  = __webpack_require__(13)
	  , toIndex   = __webpack_require__(15);
=======
	var toIObject = __webpack_require__(34)
	  , toLength  = __webpack_require__(38)
	  , toIndex   = __webpack_require__(39);
>>>>>>> d2424d6f
	module.exports = function(IS_INCLUDES){
	  return function($this, el, fromIndex){
	    var O      = toIObject($this)
	      , length = toLength(O.length)
	      , index  = toIndex(fromIndex, length)
	      , value;
	    // Array#includes uses SameValueZero equality algorithm
	    if(IS_INCLUDES && el != el)while(length > index){
	      value = O[index++];
	      if(value != value)return true;
	    // Array#toIndex ignores holes, Array#includes - not
	    } else for(;length > index; index++)if(IS_INCLUDES || index in O){
	      if(O[index] === el)return IS_INCLUDES || index || 0;
	    } return !IS_INCLUDES && -1;
	  };
	};

/***/ },
<<<<<<< HEAD
/* 13 */
/***/ function(module, exports, __webpack_require__) {

	// 7.1.15 ToLength
	var toInteger = __webpack_require__(14)
=======
/* 38 */
/***/ function(module, exports, __webpack_require__) {

	// 7.1.15 ToLength
	var toInteger = __webpack_require__(7)
>>>>>>> d2424d6f
	  , min       = Math.min;
	module.exports = function(it){
	  return it > 0 ? min(toInteger(it), 0x1fffffffffffff) : 0; // pow(2, 53) - 1 == 9007199254740991
	};

/***/ },
<<<<<<< HEAD
/* 14 */
/***/ function(module, exports) {

	// 7.1.4 ToInteger
	var ceil  = Math.ceil
	  , floor = Math.floor;
	module.exports = function(it){
	  return isNaN(it = +it) ? 0 : (it > 0 ? floor : ceil)(it);
	};

/***/ },
/* 15 */
/***/ function(module, exports, __webpack_require__) {

	var toInteger = __webpack_require__(14)
=======
/* 39 */
/***/ function(module, exports, __webpack_require__) {

	var toInteger = __webpack_require__(7)
>>>>>>> d2424d6f
	  , max       = Math.max
	  , min       = Math.min;
	module.exports = function(index, length){
	  index = toInteger(index);
	  return index < 0 ? max(index + length, 0) : min(index, length);
	};

/***/ },
<<<<<<< HEAD
/* 16 */
/***/ function(module, exports, __webpack_require__) {

	var shared = __webpack_require__(17)('keys')
	  , uid    = __webpack_require__(19);
=======
/* 40 */
/***/ function(module, exports, __webpack_require__) {

	var shared = __webpack_require__(41)('keys')
	  , uid    = __webpack_require__(42);
>>>>>>> d2424d6f
	module.exports = function(key){
	  return shared[key] || (shared[key] = uid(key));
	};

/***/ },
<<<<<<< HEAD
/* 17 */
/***/ function(module, exports, __webpack_require__) {

	var global = __webpack_require__(18)
=======
/* 41 */
/***/ function(module, exports, __webpack_require__) {

	var global = __webpack_require__(12)
>>>>>>> d2424d6f
	  , SHARED = '__core-js_shared__'
	  , store  = global[SHARED] || (global[SHARED] = {});
	module.exports = function(key){
	  return store[key] || (store[key] = {});
	};

/***/ },
<<<<<<< HEAD
/* 18 */
/***/ function(module, exports) {

	// https://github.com/zloirock/core-js/issues/86#issuecomment-115759028
	var global = module.exports = typeof window != 'undefined' && window.Math == Math
	  ? window : typeof self != 'undefined' && self.Math == Math ? self : Function('return this')();
	if(typeof __g == 'number')__g = global; // eslint-disable-line no-undef

/***/ },
/* 19 */
=======
/* 42 */
>>>>>>> d2424d6f
/***/ function(module, exports) {

	var id = 0
	  , px = Math.random();
	module.exports = function(key){
	  return 'Symbol('.concat(key === undefined ? '' : key, ')_', (++id + px).toString(36));
	};

/***/ },
<<<<<<< HEAD
/* 20 */
=======
/* 43 */
>>>>>>> d2424d6f
/***/ function(module, exports) {

	// IE 8- don't enum bug keys
	module.exports = (
	  'constructor,hasOwnProperty,isPrototypeOf,propertyIsEnumerable,toLocaleString,toString,valueOf'
	).split(',');

/***/ },
<<<<<<< HEAD
/* 21 */
/***/ function(module, exports, __webpack_require__) {

	// most Object methods by ES6 should accept primitives
	var $export = __webpack_require__(22)
	  , core    = __webpack_require__(23)
	  , fails   = __webpack_require__(32);
	module.exports = function(KEY, exec){
	  var fn  = (core.Object || {})[KEY] || Object[KEY]
	    , exp = {};
	  exp[KEY] = exec(fn);
	  $export($export.S + $export.F * fails(function(){ fn(1); }), 'Object', exp);
	};

/***/ },
/* 22 */
/***/ function(module, exports, __webpack_require__) {

	var global    = __webpack_require__(18)
	  , core      = __webpack_require__(23)
	  , ctx       = __webpack_require__(24)
	  , hide      = __webpack_require__(26)
	  , PROTOTYPE = 'prototype';

	var $export = function(type, name, source){
	  var IS_FORCED = type & $export.F
	    , IS_GLOBAL = type & $export.G
	    , IS_STATIC = type & $export.S
	    , IS_PROTO  = type & $export.P
	    , IS_BIND   = type & $export.B
	    , IS_WRAP   = type & $export.W
	    , exports   = IS_GLOBAL ? core : core[name] || (core[name] = {})
	    , expProto  = exports[PROTOTYPE]
	    , target    = IS_GLOBAL ? global : IS_STATIC ? global[name] : (global[name] || {})[PROTOTYPE]
	    , key, own, out;
	  if(IS_GLOBAL)source = name;
	  for(key in source){
	    // contains in native
	    own = !IS_FORCED && target && target[key] !== undefined;
	    if(own && key in exports)continue;
	    // export native or passed
	    out = own ? target[key] : source[key];
	    // prevent global pollution for namespaces
	    exports[key] = IS_GLOBAL && typeof target[key] != 'function' ? source[key]
	    // bind timers to global for call from export context
	    : IS_BIND && own ? ctx(out, global)
	    // wrap global constructors for prevent change them in library
	    : IS_WRAP && target[key] == out ? (function(C){
	      var F = function(a, b, c){
	        if(this instanceof C){
	          switch(arguments.length){
	            case 0: return new C;
	            case 1: return new C(a);
	            case 2: return new C(a, b);
	          } return new C(a, b, c);
	        } return C.apply(this, arguments);
	      };
	      F[PROTOTYPE] = C[PROTOTYPE];
	      return F;
	    // make static versions for prototype methods
	    })(out) : IS_PROTO && typeof out == 'function' ? ctx(Function.call, out) : out;
	    // export proto methods to core.%CONSTRUCTOR%.methods.%NAME%
	    if(IS_PROTO){
	      (exports.virtual || (exports.virtual = {}))[key] = out;
	      // export proto methods to core.%CONSTRUCTOR%.prototype.%NAME%
	      if(type & $export.R && expProto && !expProto[key])hide(expProto, key, out);
	    }
	  }
	};
	// type bitmap
	$export.F = 1;   // forced
	$export.G = 2;   // global
	$export.S = 4;   // static
	$export.P = 8;   // proto
	$export.B = 16;  // bind
	$export.W = 32;  // wrap
	$export.U = 64;  // safe
	$export.R = 128; // real proto method for `library` 
	module.exports = $export;

/***/ },
/* 23 */
/***/ function(module, exports) {

	var core = module.exports = {version: '2.2.2'};
	if(typeof __e == 'number')__e = core; // eslint-disable-line no-undef

/***/ },
/* 24 */
/***/ function(module, exports, __webpack_require__) {

	// optional / simple context binding
	var aFunction = __webpack_require__(25);
	module.exports = function(fn, that, length){
	  aFunction(fn);
	  if(that === undefined)return fn;
	  switch(length){
	    case 1: return function(a){
	      return fn.call(that, a);
	    };
	    case 2: return function(a, b){
	      return fn.call(that, a, b);
	    };
	    case 3: return function(a, b, c){
	      return fn.call(that, a, b, c);
	    };
	  }
	  return function(/* ...args */){
	    return fn.apply(that, arguments);
	  };
	};

/***/ },
/* 25 */
/***/ function(module, exports) {

	module.exports = function(it){
	  if(typeof it != 'function')throw TypeError(it + ' is not a function!');
	  return it;
	};

/***/ },
/* 26 */
/***/ function(module, exports, __webpack_require__) {

	var dP         = __webpack_require__(27)
	  , createDesc = __webpack_require__(35);
	module.exports = __webpack_require__(31) ? function(object, key, value){
	  return dP.f(object, key, createDesc(1, value));
	} : function(object, key, value){
	  object[key] = value;
	  return object;
	};

/***/ },
/* 27 */
/***/ function(module, exports, __webpack_require__) {

	var anObject       = __webpack_require__(28)
	  , IE8_DOM_DEFINE = __webpack_require__(30)
	  , toPrimitive    = __webpack_require__(34)
	  , dP             = Object.defineProperty;

	exports.f = __webpack_require__(31) ? Object.defineProperty : function defineProperty(O, P, Attributes){
	  anObject(O);
	  P = toPrimitive(P, true);
	  anObject(Attributes);
	  if(IE8_DOM_DEFINE)try {
	    return dP(O, P, Attributes);
	  } catch(e){ /* empty */ }
	  if('get' in Attributes || 'set' in Attributes)throw TypeError('Accessors not supported!');
	  if('value' in Attributes)O[P] = Attributes.value;
	  return O;
	};

/***/ },
/* 28 */
/***/ function(module, exports, __webpack_require__) {

	var isObject = __webpack_require__(29);
	module.exports = function(it){
	  if(!isObject(it))throw TypeError(it + ' is not an object!');
	  return it;
	};

/***/ },
/* 29 */
/***/ function(module, exports) {

	module.exports = function(it){
	  return typeof it === 'object' ? it !== null : typeof it === 'function';
	};

/***/ },
/* 30 */
/***/ function(module, exports, __webpack_require__) {

	module.exports = !__webpack_require__(31) && !__webpack_require__(32)(function(){
	  return Object.defineProperty(__webpack_require__(33)('div'), 'a', {get: function(){ return 7; }}).a != 7;
	});

/***/ },
/* 31 */
/***/ function(module, exports, __webpack_require__) {

	// Thank's IE8 for his funny defineProperty
	module.exports = !__webpack_require__(32)(function(){
	  return Object.defineProperty({}, 'a', {get: function(){ return 7; }}).a != 7;
	});

/***/ },
/* 32 */
/***/ function(module, exports) {

	module.exports = function(exec){
	  try {
	    return !!exec();
	  } catch(e){
	    return true;
	  }
	};

/***/ },
/* 33 */
/***/ function(module, exports, __webpack_require__) {

	var isObject = __webpack_require__(29)
	  , document = __webpack_require__(18).document
	  // in old IE typeof document.createElement is 'object'
	  , is = isObject(document) && isObject(document.createElement);
	module.exports = function(it){
	  return is ? document.createElement(it) : {};
	};

/***/ },
/* 34 */
/***/ function(module, exports, __webpack_require__) {

	// 7.1.1 ToPrimitive(input [, PreferredType])
	var isObject = __webpack_require__(29);
	// instead of the ES6 spec version, we didn't implement @@toPrimitive case
	// and the second argument - flag - preferred type is a string
	module.exports = function(it, S){
	  if(!isObject(it))return it;
	  var fn, val;
	  if(S && typeof (fn = it.toString) == 'function' && !isObject(val = fn.call(it)))return val;
	  if(typeof (fn = it.valueOf) == 'function' && !isObject(val = fn.call(it)))return val;
	  if(!S && typeof (fn = it.toString) == 'function' && !isObject(val = fn.call(it)))return val;
	  throw TypeError("Can't convert object to primitive value");
	};

/***/ },
/* 35 */
/***/ function(module, exports) {

	module.exports = function(bitmap, value){
	  return {
	    enumerable  : !(bitmap & 1),
	    configurable: !(bitmap & 2),
	    writable    : !(bitmap & 4),
	    value       : value
	  };
	};

/***/ },
/* 36 */
/***/ function(module, exports, __webpack_require__) {

	module.exports = { "default": __webpack_require__(37), __esModule: true };

/***/ },
/* 37 */
/***/ function(module, exports, __webpack_require__) {

	__webpack_require__(38);
	module.exports = __webpack_require__(23).Object.assign;

/***/ },
/* 38 */
/***/ function(module, exports, __webpack_require__) {

	// 19.1.3.1 Object.assign(target, source)
	var $export = __webpack_require__(22);

	$export($export.S + $export.F, 'Object', {assign: __webpack_require__(39)});

/***/ },
/* 39 */
=======
/* 44 */
/***/ function(module, exports, __webpack_require__) {

	module.exports = __webpack_require__(12).document && document.documentElement;

/***/ },
/* 45 */
/***/ function(module, exports, __webpack_require__) {

	var def = __webpack_require__(17).f
	  , has = __webpack_require__(27)
	  , TAG = __webpack_require__(46)('toStringTag');

	module.exports = function(it, tag, stat){
	  if(it && !has(it = stat ? it : it.prototype, TAG))def(it, TAG, {configurable: true, value: tag});
	};

/***/ },
/* 46 */
/***/ function(module, exports, __webpack_require__) {

	var store      = __webpack_require__(41)('wks')
	  , uid        = __webpack_require__(42)
	  , Symbol     = __webpack_require__(12).Symbol
	  , USE_SYMBOL = typeof Symbol == 'function';

	var $exports = module.exports = function(name){
	  return store[name] || (store[name] =
	    USE_SYMBOL && Symbol[name] || (USE_SYMBOL ? Symbol : uid)('Symbol.' + name));
	};

	$exports.store = store;

/***/ },
/* 47 */
/***/ function(module, exports, __webpack_require__) {

	// 19.1.2.9 / 15.2.3.2 Object.getPrototypeOf(O)
	var has         = __webpack_require__(27)
	  , toObject    = __webpack_require__(48)
	  , IE_PROTO    = __webpack_require__(40)('IE_PROTO')
	  , ObjectProto = Object.prototype;

	module.exports = Object.getPrototypeOf || function(O){
	  O = toObject(O);
	  if(has(O, IE_PROTO))return O[IE_PROTO];
	  if(typeof O.constructor == 'function' && O instanceof O.constructor){
	    return O.constructor.prototype;
	  } return O instanceof Object ? ObjectProto : null;
	};

/***/ },
/* 48 */
/***/ function(module, exports, __webpack_require__) {

	// 7.1.13 ToObject(argument)
	var defined = __webpack_require__(8);
	module.exports = function(it){
	  return Object(defined(it));
	};

/***/ },
/* 49 */
/***/ function(module, exports, __webpack_require__) {

	__webpack_require__(50);
	var global        = __webpack_require__(12)
	  , hide          = __webpack_require__(16)
	  , Iterators     = __webpack_require__(28)
	  , TO_STRING_TAG = __webpack_require__(46)('toStringTag');

	for(var collections = ['NodeList', 'DOMTokenList', 'MediaList', 'StyleSheetList', 'CSSRuleList'], i = 0; i < 5; i++){
	  var NAME       = collections[i]
	    , Collection = global[NAME]
	    , proto      = Collection && Collection.prototype;
	  if(proto && !proto[TO_STRING_TAG])hide(proto, TO_STRING_TAG, NAME);
	  Iterators[NAME] = Iterators.Array;
	}

/***/ },
/* 50 */
/***/ function(module, exports, __webpack_require__) {

	'use strict';
	var addToUnscopables = __webpack_require__(51)
	  , step             = __webpack_require__(52)
	  , Iterators        = __webpack_require__(28)
	  , toIObject        = __webpack_require__(34);

	// 22.1.3.4 Array.prototype.entries()
	// 22.1.3.13 Array.prototype.keys()
	// 22.1.3.29 Array.prototype.values()
	// 22.1.3.30 Array.prototype[@@iterator]()
	module.exports = __webpack_require__(9)(Array, 'Array', function(iterated, kind){
	  this._t = toIObject(iterated); // target
	  this._i = 0;                   // next index
	  this._k = kind;                // kind
	// 22.1.5.2.1 %ArrayIteratorPrototype%.next()
	}, function(){
	  var O     = this._t
	    , kind  = this._k
	    , index = this._i++;
	  if(!O || index >= O.length){
	    this._t = undefined;
	    return step(1);
	  }
	  if(kind == 'keys'  )return step(0, index);
	  if(kind == 'values')return step(0, O[index]);
	  return step(0, [index, O[index]]);
	}, 'values');

	// argumentsList[@@iterator] is %ArrayProto_values% (9.4.4.6, 9.4.4.7)
	Iterators.Arguments = Iterators.Array;

	addToUnscopables('keys');
	addToUnscopables('values');
	addToUnscopables('entries');

/***/ },
/* 51 */
/***/ function(module, exports) {

	module.exports = function(){ /* empty */ };

/***/ },
/* 52 */
/***/ function(module, exports) {

	module.exports = function(done, value){
	  return {value: value, done: !!done};
	};

/***/ },
/* 53 */
/***/ function(module, exports, __webpack_require__) {

	exports.f = __webpack_require__(46);

/***/ },
/* 54 */
/***/ function(module, exports, __webpack_require__) {

	module.exports = { "default": __webpack_require__(55), __esModule: true };

/***/ },
/* 55 */
/***/ function(module, exports, __webpack_require__) {

	__webpack_require__(56);
	__webpack_require__(67);
	__webpack_require__(68);
	__webpack_require__(69);
	module.exports = __webpack_require__(13).Symbol;

/***/ },
/* 56 */
/***/ function(module, exports, __webpack_require__) {

	'use strict';
	// ECMAScript 6 symbols shim
	var global         = __webpack_require__(12)
	  , has            = __webpack_require__(27)
	  , DESCRIPTORS    = __webpack_require__(21)
	  , $export        = __webpack_require__(11)
	  , redefine       = __webpack_require__(26)
	  , META           = __webpack_require__(57).KEY
	  , $fails         = __webpack_require__(22)
	  , shared         = __webpack_require__(41)
	  , setToStringTag = __webpack_require__(45)
	  , uid            = __webpack_require__(42)
	  , wks            = __webpack_require__(46)
	  , wksExt         = __webpack_require__(53)
	  , wksDefine      = __webpack_require__(58)
	  , keyOf          = __webpack_require__(59)
	  , enumKeys       = __webpack_require__(60)
	  , isArray        = __webpack_require__(63)
	  , anObject       = __webpack_require__(18)
	  , toIObject      = __webpack_require__(34)
	  , toPrimitive    = __webpack_require__(24)
	  , createDesc     = __webpack_require__(25)
	  , _create        = __webpack_require__(30)
	  , gOPNExt        = __webpack_require__(64)
	  , $GOPD          = __webpack_require__(66)
	  , $DP            = __webpack_require__(17)
	  , $keys          = __webpack_require__(32)
	  , gOPD           = $GOPD.f
	  , dP             = $DP.f
	  , gOPN           = gOPNExt.f
	  , $Symbol        = global.Symbol
	  , $JSON          = global.JSON
	  , _stringify     = $JSON && $JSON.stringify
	  , PROTOTYPE      = 'prototype'
	  , HIDDEN         = wks('_hidden')
	  , TO_PRIMITIVE   = wks('toPrimitive')
	  , isEnum         = {}.propertyIsEnumerable
	  , SymbolRegistry = shared('symbol-registry')
	  , AllSymbols     = shared('symbols')
	  , ObjectProto    = Object[PROTOTYPE]
	  , USE_NATIVE     = typeof $Symbol == 'function'
	  , QObject        = global.QObject;
	// Don't use setters in Qt Script, https://github.com/zloirock/core-js/issues/173
	var setter = !QObject || !QObject[PROTOTYPE] || !QObject[PROTOTYPE].findChild;

	// fallback for old Android, https://code.google.com/p/v8/issues/detail?id=687
	var setSymbolDesc = DESCRIPTORS && $fails(function(){
	  return _create(dP({}, 'a', {
	    get: function(){ return dP(this, 'a', {value: 7}).a; }
	  })).a != 7;
	}) ? function(it, key, D){
	  var protoDesc = gOPD(ObjectProto, key);
	  if(protoDesc)delete ObjectProto[key];
	  dP(it, key, D);
	  if(protoDesc && it !== ObjectProto)dP(ObjectProto, key, protoDesc);
	} : dP;

	var wrap = function(tag){
	  var sym = AllSymbols[tag] = _create($Symbol[PROTOTYPE]);
	  sym._k = tag;
	  return sym;
	};

	var isSymbol = USE_NATIVE && typeof $Symbol.iterator == 'symbol' ? function(it){
	  return typeof it == 'symbol';
	} : function(it){
	  return it instanceof $Symbol;
	};

	var $defineProperty = function defineProperty(it, key, D){
	  anObject(it);
	  key = toPrimitive(key, true);
	  anObject(D);
	  if(has(AllSymbols, key)){
	    if(!D.enumerable){
	      if(!has(it, HIDDEN))dP(it, HIDDEN, createDesc(1, {}));
	      it[HIDDEN][key] = true;
	    } else {
	      if(has(it, HIDDEN) && it[HIDDEN][key])it[HIDDEN][key] = false;
	      D = _create(D, {enumerable: createDesc(0, false)});
	    } return setSymbolDesc(it, key, D);
	  } return dP(it, key, D);
	};
	var $defineProperties = function defineProperties(it, P){
	  anObject(it);
	  var keys = enumKeys(P = toIObject(P))
	    , i    = 0
	    , l = keys.length
	    , key;
	  while(l > i)$defineProperty(it, key = keys[i++], P[key]);
	  return it;
	};
	var $create = function create(it, P){
	  return P === undefined ? _create(it) : $defineProperties(_create(it), P);
	};
	var $propertyIsEnumerable = function propertyIsEnumerable(key){
	  var E = isEnum.call(this, key = toPrimitive(key, true));
	  return E || !has(this, key) || !has(AllSymbols, key) || has(this, HIDDEN) && this[HIDDEN][key] ? E : true;
	};
	var $getOwnPropertyDescriptor = function getOwnPropertyDescriptor(it, key){
	  var D = gOPD(it = toIObject(it), key = toPrimitive(key, true));
	  if(D && has(AllSymbols, key) && !(has(it, HIDDEN) && it[HIDDEN][key]))D.enumerable = true;
	  return D;
	};
	var $getOwnPropertyNames = function getOwnPropertyNames(it){
	  var names  = gOPN(toIObject(it))
	    , result = []
	    , i      = 0
	    , key;
	  while(names.length > i)if(!has(AllSymbols, key = names[i++]) && key != HIDDEN && key != META)result.push(key);
	  return result;
	};
	var $getOwnPropertySymbols = function getOwnPropertySymbols(it){
	  var names  = gOPN(toIObject(it))
	    , result = []
	    , i      = 0
	    , key;
	  while(names.length > i)if(has(AllSymbols, key = names[i++]))result.push(AllSymbols[key]);
	  return result;
	};

	// 19.4.1.1 Symbol([description])
	if(!USE_NATIVE){
	  $Symbol = function Symbol(){
	    if(this instanceof $Symbol)throw TypeError('Symbol is not a constructor!');
	    var tag = uid(arguments.length > 0 ? arguments[0] : undefined);
	    DESCRIPTORS && setter && setSymbolDesc(ObjectProto, tag, {
	      configurable: true,
	      set: function(value){
	        if(has(this, HIDDEN) && has(this[HIDDEN], tag))this[HIDDEN][tag] = false;
	        setSymbolDesc(this, tag, createDesc(1, value));
	      }
	    });
	    return wrap(tag);
	  };
	  redefine($Symbol[PROTOTYPE], 'toString', function toString(){
	    return this._k;
	  });

	  $GOPD.f = $getOwnPropertyDescriptor;
	  $DP.f   = $defineProperty;
	  __webpack_require__(65).f = gOPNExt.f = $getOwnPropertyNames;
	  __webpack_require__(62).f  = $propertyIsEnumerable;
	  __webpack_require__(61).f = $getOwnPropertySymbols;

	  if(DESCRIPTORS && !__webpack_require__(10)){
	    redefine(ObjectProto, 'propertyIsEnumerable', $propertyIsEnumerable, true);
	  }

	  wksExt.f = function(name){
	    return wrap(wks(name));
	  }
	}

	$export($export.G + $export.W + $export.F * !USE_NATIVE, {Symbol: $Symbol});

	for(var symbols = (
	  // 19.4.2.2, 19.4.2.3, 19.4.2.4, 19.4.2.6, 19.4.2.8, 19.4.2.9, 19.4.2.10, 19.4.2.11, 19.4.2.12, 19.4.2.13, 19.4.2.14
	  'hasInstance,isConcatSpreadable,iterator,match,replace,search,species,split,toPrimitive,toStringTag,unscopables'
	).split(','), i = 0; symbols.length > i; )wks(symbols[i++]);

	for(var symbols = $keys(wks.store), i = 0; symbols.length > i; )wksDefine(symbols[i++]);

	$export($export.S + $export.F * !USE_NATIVE, 'Symbol', {
	  // 19.4.2.1 Symbol.for(key)
	  'for': function(key){
	    return has(SymbolRegistry, key += '')
	      ? SymbolRegistry[key]
	      : SymbolRegistry[key] = $Symbol(key);
	  },
	  // 19.4.2.5 Symbol.keyFor(sym)
	  keyFor: function keyFor(key){
	    if(isSymbol(key))return keyOf(SymbolRegistry, key);
	    throw TypeError(key + ' is not a symbol!');
	  },
	  useSetter: function(){ setter = true; },
	  useSimple: function(){ setter = false; }
	});

	$export($export.S + $export.F * !USE_NATIVE, 'Object', {
	  // 19.1.2.2 Object.create(O [, Properties])
	  create: $create,
	  // 19.1.2.4 Object.defineProperty(O, P, Attributes)
	  defineProperty: $defineProperty,
	  // 19.1.2.3 Object.defineProperties(O, Properties)
	  defineProperties: $defineProperties,
	  // 19.1.2.6 Object.getOwnPropertyDescriptor(O, P)
	  getOwnPropertyDescriptor: $getOwnPropertyDescriptor,
	  // 19.1.2.7 Object.getOwnPropertyNames(O)
	  getOwnPropertyNames: $getOwnPropertyNames,
	  // 19.1.2.8 Object.getOwnPropertySymbols(O)
	  getOwnPropertySymbols: $getOwnPropertySymbols
	});

	// 24.3.2 JSON.stringify(value [, replacer [, space]])
	$JSON && $export($export.S + $export.F * (!USE_NATIVE || $fails(function(){
	  var S = $Symbol();
	  // MS Edge converts symbol values to JSON as {}
	  // WebKit converts symbol values to JSON as null
	  // V8 throws on boxed symbols
	  return _stringify([S]) != '[null]' || _stringify({a: S}) != '{}' || _stringify(Object(S)) != '{}';
	})), 'JSON', {
	  stringify: function stringify(it){
	    if(it === undefined || isSymbol(it))return; // IE8 returns string on undefined
	    var args = [it]
	      , i    = 1
	      , replacer, $replacer;
	    while(arguments.length > i)args.push(arguments[i++]);
	    replacer = args[1];
	    if(typeof replacer == 'function')$replacer = replacer;
	    if($replacer || !isArray(replacer))replacer = function(key, value){
	      if($replacer)value = $replacer.call(this, key, value);
	      if(!isSymbol(value))return value;
	    };
	    args[1] = replacer;
	    return _stringify.apply($JSON, args);
	  }
	});

	// 19.4.3.4 Symbol.prototype[@@toPrimitive](hint)
	$Symbol[PROTOTYPE][TO_PRIMITIVE] || __webpack_require__(16)($Symbol[PROTOTYPE], TO_PRIMITIVE, $Symbol[PROTOTYPE].valueOf);
	// 19.4.3.5 Symbol.prototype[@@toStringTag]
	setToStringTag($Symbol, 'Symbol');
	// 20.2.1.9 Math[@@toStringTag]
	setToStringTag(Math, 'Math', true);
	// 24.3.3 JSON[@@toStringTag]
	setToStringTag(global.JSON, 'JSON', true);

/***/ },
/* 57 */
/***/ function(module, exports, __webpack_require__) {

	var META     = __webpack_require__(42)('meta')
	  , isObject = __webpack_require__(19)
	  , has      = __webpack_require__(27)
	  , setDesc  = __webpack_require__(17).f
	  , id       = 0;
	var isExtensible = Object.isExtensible || function(){
	  return true;
	};
	var FREEZE = !__webpack_require__(22)(function(){
	  return isExtensible(Object.preventExtensions({}));
	});
	var setMeta = function(it){
	  setDesc(it, META, {value: {
	    i: 'O' + ++id, // object ID
	    w: {}          // weak collections IDs
	  }});
	};
	var fastKey = function(it, create){
	  // return primitive with prefix
	  if(!isObject(it))return typeof it == 'symbol' ? it : (typeof it == 'string' ? 'S' : 'P') + it;
	  if(!has(it, META)){
	    // can't set metadata to uncaught frozen object
	    if(!isExtensible(it))return 'F';
	    // not necessary to add metadata
	    if(!create)return 'E';
	    // add missing metadata
	    setMeta(it);
	  // return object ID
	  } return it[META].i;
	};
	var getWeak = function(it, create){
	  if(!has(it, META)){
	    // can't set metadata to uncaught frozen object
	    if(!isExtensible(it))return true;
	    // not necessary to add metadata
	    if(!create)return false;
	    // add missing metadata
	    setMeta(it);
	  // return hash weak collections IDs
	  } return it[META].w;
	};
	// add metadata on freeze-family methods calling
	var onFreeze = function(it){
	  if(FREEZE && meta.NEED && isExtensible(it) && !has(it, META))setMeta(it);
	  return it;
	};
	var meta = module.exports = {
	  KEY:      META,
	  NEED:     false,
	  fastKey:  fastKey,
	  getWeak:  getWeak,
	  onFreeze: onFreeze
	};

/***/ },
/* 58 */
/***/ function(module, exports, __webpack_require__) {

	var global         = __webpack_require__(12)
	  , core           = __webpack_require__(13)
	  , LIBRARY        = __webpack_require__(10)
	  , wksExt         = __webpack_require__(53)
	  , defineProperty = __webpack_require__(17).f;
	module.exports = function(name){
	  var $Symbol = core.Symbol || (core.Symbol = LIBRARY ? {} : global.Symbol || {});
	  if(name.charAt(0) != '_' && !(name in $Symbol))defineProperty($Symbol, name, {value: wksExt.f(name)});
	};

/***/ },
/* 59 */
/***/ function(module, exports, __webpack_require__) {

	var getKeys   = __webpack_require__(32)
	  , toIObject = __webpack_require__(34);
	module.exports = function(object, el){
	  var O      = toIObject(object)
	    , keys   = getKeys(O)
	    , length = keys.length
	    , index  = 0
	    , key;
	  while(length > index)if(O[key = keys[index++]] === el)return key;
	};

/***/ },
/* 60 */
/***/ function(module, exports, __webpack_require__) {

	// all enumerable object keys, includes symbols
	var getKeys = __webpack_require__(32)
	  , gOPS    = __webpack_require__(61)
	  , pIE     = __webpack_require__(62);
	module.exports = function(it){
	  var result     = getKeys(it)
	    , getSymbols = gOPS.f;
	  if(getSymbols){
	    var symbols = getSymbols(it)
	      , isEnum  = pIE.f
	      , i       = 0
	      , key;
	    while(symbols.length > i)if(isEnum.call(it, key = symbols[i++]))result.push(key);
	  } return result;
	};

/***/ },
/* 61 */
/***/ function(module, exports) {

	exports.f = Object.getOwnPropertySymbols;

/***/ },
/* 62 */
/***/ function(module, exports) {

	exports.f = {}.propertyIsEnumerable;

/***/ },
/* 63 */
/***/ function(module, exports, __webpack_require__) {

	// 7.2.2 IsArray(argument)
	var cof = __webpack_require__(36);
	module.exports = Array.isArray || function isArray(arg){
	  return cof(arg) == 'Array';
	};

/***/ },
/* 64 */
/***/ function(module, exports, __webpack_require__) {

	// fallback for IE11 buggy Object.getOwnPropertyNames with iframe and window
	var toIObject = __webpack_require__(34)
	  , gOPN      = __webpack_require__(65).f
	  , toString  = {}.toString;

	var windowNames = typeof window == 'object' && window && Object.getOwnPropertyNames
	  ? Object.getOwnPropertyNames(window) : [];

	var getWindowNames = function(it){
	  try {
	    return gOPN(it);
	  } catch(e){
	    return windowNames.slice();
	  }
	};

	module.exports.f = function getOwnPropertyNames(it){
	  return windowNames && toString.call(it) == '[object Window]' ? getWindowNames(it) : gOPN(toIObject(it));
	};


/***/ },
/* 65 */
/***/ function(module, exports, __webpack_require__) {

	// 19.1.2.7 / 15.2.3.4 Object.getOwnPropertyNames(O)
	var $keys      = __webpack_require__(33)
	  , hiddenKeys = __webpack_require__(43).concat('length', 'prototype');

	exports.f = Object.getOwnPropertyNames || function getOwnPropertyNames(O){
	  return $keys(O, hiddenKeys);
	};

/***/ },
/* 66 */
/***/ function(module, exports, __webpack_require__) {

	var pIE            = __webpack_require__(62)
	  , createDesc     = __webpack_require__(25)
	  , toIObject      = __webpack_require__(34)
	  , toPrimitive    = __webpack_require__(24)
	  , has            = __webpack_require__(27)
	  , IE8_DOM_DEFINE = __webpack_require__(20)
	  , gOPD           = Object.getOwnPropertyDescriptor;

	exports.f = __webpack_require__(21) ? gOPD : function getOwnPropertyDescriptor(O, P){
	  O = toIObject(O);
	  P = toPrimitive(P, true);
	  if(IE8_DOM_DEFINE)try {
	    return gOPD(O, P);
	  } catch(e){ /* empty */ }
	  if(has(O, P))return createDesc(!pIE.f.call(O, P), O[P]);
	};

/***/ },
/* 67 */
/***/ function(module, exports) {

	

/***/ },
/* 68 */
/***/ function(module, exports, __webpack_require__) {

	__webpack_require__(58)('asyncIterator');

/***/ },
/* 69 */
/***/ function(module, exports, __webpack_require__) {

	__webpack_require__(58)('observable');

/***/ },
/* 70 */
/***/ function(module, exports, __webpack_require__) {

	module.exports = { "default": __webpack_require__(71), __esModule: true };

/***/ },
/* 71 */
/***/ function(module, exports, __webpack_require__) {

	__webpack_require__(72);
	module.exports = __webpack_require__(13).Object.keys;

/***/ },
/* 72 */
/***/ function(module, exports, __webpack_require__) {

	// 19.1.2.14 Object.keys(O)
	var toObject = __webpack_require__(48)
	  , $keys    = __webpack_require__(32);

	__webpack_require__(73)('keys', function(){
	  return function keys(it){
	    return $keys(toObject(it));
	  };
	});

/***/ },
/* 73 */
/***/ function(module, exports, __webpack_require__) {

	// most Object methods by ES6 should accept primitives
	var $export = __webpack_require__(11)
	  , core    = __webpack_require__(13)
	  , fails   = __webpack_require__(22);
	module.exports = function(KEY, exec){
	  var fn  = (core.Object || {})[KEY] || Object[KEY]
	    , exp = {};
	  exp[KEY] = exec(fn);
	  $export($export.S + $export.F * fails(function(){ fn(1); }), 'Object', exp);
	};

/***/ },
/* 74 */
/***/ function(module, exports, __webpack_require__) {

	module.exports = { "default": __webpack_require__(75), __esModule: true };

/***/ },
/* 75 */
/***/ function(module, exports, __webpack_require__) {

	__webpack_require__(76);
	module.exports = __webpack_require__(13).Object.assign;

/***/ },
/* 76 */
/***/ function(module, exports, __webpack_require__) {

	// 19.1.3.1 Object.assign(target, source)
	var $export = __webpack_require__(11);

	$export($export.S + $export.F, 'Object', {assign: __webpack_require__(77)});

/***/ },
/* 77 */
>>>>>>> d2424d6f
/***/ function(module, exports, __webpack_require__) {

	'use strict';
	// 19.1.2.1 Object.assign(target, source, ...)
<<<<<<< HEAD
	var getKeys  = __webpack_require__(6)
	  , gOPS     = __webpack_require__(40)
	  , pIE      = __webpack_require__(41)
	  , toObject = __webpack_require__(4)
	  , IObject  = __webpack_require__(10)
	  , $assign  = Object.assign;

	// should work with symbols and should have deterministic property order (V8 bug)
	module.exports = !$assign || __webpack_require__(32)(function(){
=======
	var getKeys  = __webpack_require__(32)
	  , gOPS     = __webpack_require__(61)
	  , pIE      = __webpack_require__(62)
	  , toObject = __webpack_require__(48)
	  , IObject  = __webpack_require__(35)
	  , $assign  = Object.assign;

	// should work with symbols and should have deterministic property order (V8 bug)
	module.exports = !$assign || __webpack_require__(22)(function(){
>>>>>>> d2424d6f
	  var A = {}
	    , B = {}
	    , S = Symbol()
	    , K = 'abcdefghijklmnopqrst';
	  A[S] = 7;
	  K.split('').forEach(function(k){ B[k] = k; });
	  return $assign({}, A)[S] != 7 || Object.keys($assign({}, B)).join('') != K;
	}) ? function assign(target, source){ // eslint-disable-line no-unused-vars
	  var T     = toObject(target)
	    , aLen  = arguments.length
	    , index = 1
	    , getSymbols = gOPS.f
	    , isEnum     = pIE.f;
	  while(aLen > index){
	    var S      = IObject(arguments[index++])
	      , keys   = getSymbols ? getKeys(S).concat(getSymbols(S)) : getKeys(S)
	      , length = keys.length
	      , j      = 0
	      , key;
	    while(length > j)if(isEnum.call(S, key = keys[j++]))T[key] = S[key];
	  } return T;
	} : $assign;

/***/ },
<<<<<<< HEAD
/* 40 */
/***/ function(module, exports) {

	exports.f = Object.getOwnPropertySymbols;

/***/ },
/* 41 */
/***/ function(module, exports) {

	exports.f = {}.propertyIsEnumerable;

/***/ },
/* 42 */
/***/ function(module, exports) {

	module.exports = require("react");

/***/ },
/* 43 */
/***/ function(module, exports) {

	module.exports = require("validator");

/***/ },
/* 44 */
/***/ function(module, exports) {

	'use strict';

	module.exports = {
	    defaultMessage: 'validation error',
	    defaultInvalidClassName: 'ui-input_state_invalid',
	    defaultDisabledClassName: 'ui-button_state_disabled',
	    defaultHintClassName: 'ui-hint',
	    defaultHintProps: {},
	    defaultContainerClassName: ''
	};

/***/ },
/* 45 */
=======
/* 78 */
/***/ function(module, exports, __webpack_require__) {

	module.exports = { "default": __webpack_require__(79), __esModule: true };

/***/ },
/* 79 */
/***/ function(module, exports, __webpack_require__) {

	__webpack_require__(80);
	module.exports = __webpack_require__(13).Object.getPrototypeOf;

/***/ },
/* 80 */
/***/ function(module, exports, __webpack_require__) {

	// 19.1.2.9 Object.getPrototypeOf(O)
	var toObject        = __webpack_require__(48)
	  , $getPrototypeOf = __webpack_require__(47);

	__webpack_require__(73)('getPrototypeOf', function(){
	  return function getPrototypeOf(it){
	    return $getPrototypeOf(toObject(it));
	  };
	});

/***/ },
/* 81 */
/***/ function(module, exports) {

	"use strict";

	exports.__esModule = true;

	exports.default = function (instance, Constructor) {
	  if (!(instance instanceof Constructor)) {
	    throw new TypeError("Cannot call a class as a function");
	  }
	};

/***/ },
/* 82 */
/***/ function(module, exports, __webpack_require__) {

	"use strict";

	exports.__esModule = true;

	var _defineProperty = __webpack_require__(83);

	var _defineProperty2 = _interopRequireDefault(_defineProperty);

	function _interopRequireDefault(obj) { return obj && obj.__esModule ? obj : { default: obj }; }

	exports.default = function () {
	  function defineProperties(target, props) {
	    for (var i = 0; i < props.length; i++) {
	      var descriptor = props[i];
	      descriptor.enumerable = descriptor.enumerable || false;
	      descriptor.configurable = true;
	      if ("value" in descriptor) descriptor.writable = true;
	      (0, _defineProperty2.default)(target, descriptor.key, descriptor);
	    }
	  }

	  return function (Constructor, protoProps, staticProps) {
	    if (protoProps) defineProperties(Constructor.prototype, protoProps);
	    if (staticProps) defineProperties(Constructor, staticProps);
	    return Constructor;
	  };
	}();

/***/ },
/* 83 */
/***/ function(module, exports, __webpack_require__) {

	module.exports = { "default": __webpack_require__(84), __esModule: true };

/***/ },
/* 84 */
/***/ function(module, exports, __webpack_require__) {

	__webpack_require__(85);
	var $Object = __webpack_require__(13).Object;
	module.exports = function defineProperty(it, key, desc){
	  return $Object.defineProperty(it, key, desc);
	};

/***/ },
/* 85 */
/***/ function(module, exports, __webpack_require__) {

	var $export = __webpack_require__(11);
	// 19.1.2.4 / 15.2.3.6 Object.defineProperty(O, P, Attributes)
	$export($export.S + $export.F * !__webpack_require__(21), 'Object', {defineProperty: __webpack_require__(17).f});

/***/ },
/* 86 */
/***/ function(module, exports, __webpack_require__) {

	"use strict";

	exports.__esModule = true;

	var _typeof2 = __webpack_require__(2);

	var _typeof3 = _interopRequireDefault(_typeof2);

	function _interopRequireDefault(obj) { return obj && obj.__esModule ? obj : { default: obj }; }

	exports.default = function (self, call) {
	  if (!self) {
	    throw new ReferenceError("this hasn't been initialised - super() hasn't been called");
	  }

	  return call && ((typeof call === "undefined" ? "undefined" : (0, _typeof3.default)(call)) === "object" || typeof call === "function") ? call : self;
	};

/***/ },
/* 87 */
/***/ function(module, exports, __webpack_require__) {

	"use strict";

	exports.__esModule = true;

	var _setPrototypeOf = __webpack_require__(88);

	var _setPrototypeOf2 = _interopRequireDefault(_setPrototypeOf);

	var _create = __webpack_require__(92);

	var _create2 = _interopRequireDefault(_create);

	var _typeof2 = __webpack_require__(2);

	var _typeof3 = _interopRequireDefault(_typeof2);

	function _interopRequireDefault(obj) { return obj && obj.__esModule ? obj : { default: obj }; }

	exports.default = function (subClass, superClass) {
	  if (typeof superClass !== "function" && superClass !== null) {
	    throw new TypeError("Super expression must either be null or a function, not " + (typeof superClass === "undefined" ? "undefined" : (0, _typeof3.default)(superClass)));
	  }

	  subClass.prototype = (0, _create2.default)(superClass && superClass.prototype, {
	    constructor: {
	      value: subClass,
	      enumerable: false,
	      writable: true,
	      configurable: true
	    }
	  });
	  if (superClass) _setPrototypeOf2.default ? (0, _setPrototypeOf2.default)(subClass, superClass) : subClass.__proto__ = superClass;
	};

/***/ },
/* 88 */
/***/ function(module, exports, __webpack_require__) {

	module.exports = { "default": __webpack_require__(89), __esModule: true };

/***/ },
/* 89 */
/***/ function(module, exports, __webpack_require__) {

	__webpack_require__(90);
	module.exports = __webpack_require__(13).Object.setPrototypeOf;

/***/ },
/* 90 */
/***/ function(module, exports, __webpack_require__) {

	// 19.1.3.19 Object.setPrototypeOf(O, proto)
	var $export = __webpack_require__(11);
	$export($export.S, 'Object', {setPrototypeOf: __webpack_require__(91).set});

/***/ },
/* 91 */
/***/ function(module, exports, __webpack_require__) {

	// Works with __proto__ only. Old v8 can't work with null proto objects.
	/* eslint-disable no-proto */
	var isObject = __webpack_require__(19)
	  , anObject = __webpack_require__(18);
	var check = function(O, proto){
	  anObject(O);
	  if(!isObject(proto) && proto !== null)throw TypeError(proto + ": can't set as prototype!");
	};
	module.exports = {
	  set: Object.setPrototypeOf || ('__proto__' in {} ? // eslint-disable-line
	    function(test, buggy, set){
	      try {
	        set = __webpack_require__(14)(Function.call, __webpack_require__(66).f(Object.prototype, '__proto__').set, 2);
	        set(test, []);
	        buggy = !(test instanceof Array);
	      } catch(e){ buggy = true; }
	      return function setPrototypeOf(O, proto){
	        check(O, proto);
	        if(buggy)O.__proto__ = proto;
	        else set(O, proto);
	        return O;
	      };
	    }({}, false) : undefined),
	  check: check
	};

/***/ },
/* 92 */
/***/ function(module, exports, __webpack_require__) {

	module.exports = { "default": __webpack_require__(93), __esModule: true };

/***/ },
/* 93 */
/***/ function(module, exports, __webpack_require__) {

	__webpack_require__(94);
	var $Object = __webpack_require__(13).Object;
	module.exports = function create(P, D){
	  return $Object.create(P, D);
	};

/***/ },
/* 94 */
/***/ function(module, exports, __webpack_require__) {

	var $export = __webpack_require__(11)
	// 19.1.2.2 / 15.2.3.5 Object.create(O [, Properties])
	$export($export.S, 'Object', {create: __webpack_require__(30)});

/***/ },
/* 95 */
/***/ function(module, exports) {

	module.exports = require("react");

/***/ },
/* 96 */
/***/ function(module, exports) {

	"use strict";

	module.exports = {};

/***/ },
/* 97 */
>>>>>>> d2424d6f
/***/ function(module, exports, __webpack_require__) {

	'use strict';

<<<<<<< HEAD
	var _keys = __webpack_require__(1);

	var _keys2 = _interopRequireDefault(_keys);

	var _assign = __webpack_require__(36);

	var _assign2 = _interopRequireDefault(_assign);

	function _interopRequireDefault(obj) { return obj && obj.__esModule ? obj : { default: obj }; }

	var React = __webpack_require__(42);
	var validator = __webpack_require__(43);
	var classNames = __webpack_require__(46);
	var isObject = __webpack_require__(47);
	var noop = __webpack_require__(48);
	var errors = __webpack_require__(44);

	/**
	 * Describe Form component
	 * It is using heavy recursiveCloneChildren method
	 * It may be refactored by using refs instead and set props more natively
	 */
	module.exports = React.createClass({
	    displayName: 'exports',

	    componentWillMount: function componentWillMount() {
	        this._inputs = {};
	        this._validations = {};
	        this._blockers = {};
	        this._submitButtons = {};
	        this._blockingButtons = {};
	    },

	    componentDidMount: function componentDidMount() {
	        this._toggleButtons(this._submitButtons, this._validations);
	        this._toggleButtons(this._blockingButtons, this._blockers);
	    },

	    _getValidationValue: function _getValidationValue(component, callback) {
	        var isCheckbox = component.props.type === 'checkbox';
	        var value = component.props.value ? validator.trim(component.props.value.toString()) : '';

	        if (isCheckbox && !component.props.checked) {
	            value = '';
	        }

	        return callback.call(this, value);
	    },

	    /**
	     * Method to validate component value
	     * @param component {Object} React component
	     * @param dontValidateBoundedInput {Boolean}
	     * @param forceValidate {Boolean}
	     * @private
	     */
	    _validate: function _validate(component, dontValidateBoundedInput, forceValidate) {
	        // TODO: refactor whole method
	        var validations = component.props.validations;
	        var state = {
	            isValid: true,
	            shouldUpdate: component.state.isUsed && component.state.isChanged || forceValidate
	        };
	        var className = {};
	        var boundInput = null;

	        className[component.props.className] = true;

	        for (var i = 0; i < validations.length; i++) {
	            var validation = validations[i];
	            var boundValue;

	            boundInput = this._inputs[validation.name];

	            if (boundInput) {
	                boundValue = boundInput.state.value;
	            }

	            try {
	                if (boundInput && !dontValidateBoundedInput) {
	                    this._validate(boundInput, true);
	                }

	                if (boundInput) {
	                    if (state.shouldUpdate) {
	                        if (!this._validateState(component, validation, boundValue, state, className)) {
	                            break;
	                        }
	                    }
	                } else {
	                    if (!this._validateState(component, validation, boundValue, state, className)) {
	                        break;
	                    }
	                }
	            } catch (error) {
	                console.warn(error);
	                console.warn('You probably didn\'t specified (extend) Validation for ' + validation.rule + ' rule.' + 'See Validation.extendErrors public method.');
	            }
	        }

	        className = classNames(className);

	        if (state.shouldUpdate) {
	            (0, _assign2.default)(state, {
	                className: className
	            });
	        }

	        component.setState(state);

	        this._validations[component.props.name] = state.isValid;
	        this._toggleButtons(this._submitButtons, this._validations);
	    },

	    _validateState: function _validateState(component, validation, boundValue, state, className) {
	        state.isValid = validator[validation.rule](component.state.value.toString(), boundValue);
	        state.errorMessage = state.shouldUpdate && !state.isValid ? this._getErrorMessage(validation) : null;

	        if (!state.isValid) {
	            (0, _assign2.default)(className, this._getErrorClassName(component, validation));
	            (component.props.onError || noop)(validation);
	        }

	        return state.isValid;
	    },

	    _getErrorMessage: function _getErrorMessage(validation) {
	        var hasRule = errors[validation.rule];

	        return validation.errorMessage || (hasRule ? errors[validation.rule].message : errors.defaultMessage);
	    },

	    _getErrorClassName: function _getErrorClassName(component, validation) {
	        var errorClassName = {};
	        var hasErrorClassName = errors[validation.rule] && errors[validation.rule].className;

	        errorClassName[component.props.invalidClassName || errors.defaultInvalidClassName] = true;
	        errorClassName[hasErrorClassName ? errors[validation.rule].className : errors.defaultInvalidClassName] = true;

	        return errorClassName;
	    },

	    /**
	     * Method to lock/unlock buttons
	     * @param buttons {Array} Array of refs to React components
	     * @param model {Object} Model to find blockers
	     * @private
	     */
	    _toggleButtons: function _toggleButtons(buttons, model) {
	        var hasBlocking = this._hasFalsyFlag(model);

	        this._setButtonsState(buttons, hasBlocking);
	    },

	    /**
	     * Public method to check form on validity
	     * @return {Boolean}
	     */
	    isValidForm: function isValidForm() {
	        return !this._hasFalsyFlag(this._validations);
	    },

	    /**
	     * Method to validate data model
	     * @param model {Object} Model to validate
	     * @return {Boolean}
	     * @private
	     */
	    _hasFalsyFlag: function _hasFalsyFlag(model) {
	        var hasFalsyFlag = false;

	        for (var key in model) {
	            if (model.hasOwnProperty(key) && !model[key]) {
	                hasFalsyFlag = true;

	                break;
	            }
	        }

	        return hasFalsyFlag;
	    },

	    /**
	     * Method to validate blocking inputs
	     * @param component {Object} React component
	     * @private
	     */
	    _blocking: function _blocking(component) {
	        var _this = this;
	        var buttons = _this._blockingButtons;
	        var hasBlocking;

	        _this._blockers[component.props.name] = Boolean(validator.trim(component.state.value));

	        hasBlocking = _this._hasFalsyFlag(_this._blockers);

	        this._setButtonsState(buttons, hasBlocking);
	    },

	    /**
	     * Method to set buttons state
	     * @param buttons {Array} Array of refs on button React components
	     * @param hasBlocking {Boolean} button has at least one blocker
	     * @private
	     */
	    _setButtonsState: function _setButtonsState(buttons, hasBlocking) {
	        (0, _keys2.default)(buttons).forEach(function (id) {
	            buttons[id].setState({
	                isDisabled: hasBlocking
	            });
	        });
	    },

	    /**
	     * Method to check props and add additional validation methods
	     * Should be refactored or being rewrite
	     * @param children {Object|String|Number} Child elements of root React component
	     * @param index {Number} abstract number to add ref
	     * @return {Object|String|Number}
	     * @private
	     */
	    _recursiveCloneChildren: function _recursiveCloneChildren(children, index) {
	        return React.Children.map(children, function (child, i) {
	            var $idx = ++index || i;

	            if (!isObject(child)) {
	                return child;
	            }

	            var childProps = {};
	            var isValidElement = React.isValidElement(child);
	            var shouldValidate = Array.isArray(child.props.validations) && child.props.validations.length;

	            if (shouldValidate) {
	                childProps._registerControl = this._registerControl;
	                childProps._unregisterControl = this._unregisterControl;
	                childProps._validate = this._validate;
	            }

	            if (isValidElement) {
	                if (child.props.type === 'submit') {
	                    childProps._id = child.props.type + $idx;
	                    $idx++;
	                    childProps._registerSubmit = this._registerSubmit;
	                    childProps._unregisterSubmit = this._unregisterSubmit;
	                }

	                if (child.props.blocking === 'input') {
	                    childProps._registerControl = this._registerControl;
	                    childProps._blocking = this._blocking;
	                }

	                if (child.props.blocking === 'button') {
	                    childProps._id = child.props.blocking + $idx;
	                    $idx++;
	                    childProps._registerBlocking = this._registerBlocking;
	                }
	            }

	            childProps.children = this._recursiveCloneChildren(child.props.children, $idx);

	            return React.cloneElement(child, childProps);
	        }, this);
	    },

	    _registerSubmit: function _registerSubmit(component) {
	        this._submitButtons[component.props._id] = component;
	    },

	    _unregisterSubmit: function _unregisterSubmit(component) {
	        delete this._submitButtons[component.props._id];
	    },

	    _registerBlocking: function _registerBlocking(component) {
	        this._blockingButtons[component.props._id] = component;
	    },

	    _unregisterBlocking: function _unregisterBlocking(component) {
	        delete this._blockingButtons[component.props._id];
	    },

	    _registerControl: function _registerControl(component) {
	        this._getValidationValue(component, function (value) {
	            if (component.props._blocking) {
	                this._blockers[component.props.name] = Boolean(value);
	            }

	            if (component.props._validate) {
	                this._inputs[component.props.name] = component;
	                this._validations[component.props.name] = Boolean(value);
	            }
	        });
	    },

	    _unregisterControl: function _unregisterControl(component) {
	        delete this._blockers[component.props.name];
	        delete this._validations[component.props.name];
	    },

	    forceValidate: function forceValidate(showErrors) {
	        var _this = this;

	        (0, _keys2.default)(this._inputs).forEach(function (name) {
	            _this._inputs[name].props._validate(_this._inputs[name], false, showErrors);
	        });

	        return (0, _assign2.default)({}, _this._validations);
	    },

	    render: function render() {
	        return React.createElement(
	            'form',
	            this.props,
	            this._recursiveCloneChildren(this.props.children, 0)
	        );
	    }
	});

/***/ },
/* 46 */
/***/ function(module, exports) {

	module.exports = require("classnames");

/***/ },
/* 47 */
/***/ function(module, exports) {

	module.exports = require("lodash.isobject");

/***/ },
/* 48 */
/***/ function(module, exports) {

	module.exports = require("lodash.noop");

/***/ },
/* 49 */
=======
	var _extends2 = __webpack_require__(98);

	var _extends3 = _interopRequireDefault(_extends2);

	var _keys = __webpack_require__(70);

	var _keys2 = _interopRequireDefault(_keys);

	var _objectWithoutProperties2 = __webpack_require__(99);

	var _objectWithoutProperties3 = _interopRequireDefault(_objectWithoutProperties2);

	var _getPrototypeOf = __webpack_require__(78);

	var _getPrototypeOf2 = _interopRequireDefault(_getPrototypeOf);

	var _classCallCheck2 = __webpack_require__(81);

	var _classCallCheck3 = _interopRequireDefault(_classCallCheck2);

	var _createClass2 = __webpack_require__(82);

	var _createClass3 = _interopRequireDefault(_createClass2);

	var _possibleConstructorReturn2 = __webpack_require__(86);

	var _possibleConstructorReturn3 = _interopRequireDefault(_possibleConstructorReturn2);

	var _inherits2 = __webpack_require__(87);

	var _inherits3 = _interopRequireDefault(_inherits2);

	var _react = __webpack_require__(95);

	var _react2 = _interopRequireDefault(_react);

	function _interopRequireDefault(obj) { return obj && obj.__esModule ? obj : { default: obj }; }

	var Button = function (_Component) {
	    (0, _inherits3.default)(Button, _Component);

	    function Button() {
	        (0, _classCallCheck3.default)(this, Button);
	        return (0, _possibleConstructorReturn3.default)(this, (0, _getPrototypeOf2.default)(Button).apply(this, arguments));
	    }

	    (0, _createClass3.default)(Button, [{
	        key: 'render',
	        value: function render() {
	            var _props = this.props;
	            var errors = _props.errors;
	            var errorClassName = _props.errorClassName;
	            var states = _props.states;
	            var props = (0, _objectWithoutProperties3.default)(_props, ['errors', 'errorClassName', 'states']);

	            var isDisabled = (0, _keys2.default)(errors).length;
	            var className = '' + (this.props.className ? this.props.className : '') + (isDisabled && errorClassName ? ' ' + errorClassName : '');

	            return _react2.default.createElement(
	                'button',
	                (0, _extends3.default)({
	                    disabled: isDisabled
	                }, props, {
	                    className: className || null
	                }),
	                this.props.children
	            );
	        }
	    }]);
	    return Button;
	}(_react.Component);

	module.exports = Button;

/***/ },
/* 98 */
/***/ function(module, exports, __webpack_require__) {

	"use strict";

	exports.__esModule = true;

	var _assign = __webpack_require__(74);

	var _assign2 = _interopRequireDefault(_assign);

	function _interopRequireDefault(obj) { return obj && obj.__esModule ? obj : { default: obj }; }

	exports.default = _assign2.default || function (target) {
	  for (var i = 1; i < arguments.length; i++) {
	    var source = arguments[i];

	    for (var key in source) {
	      if (Object.prototype.hasOwnProperty.call(source, key)) {
	        target[key] = source[key];
	      }
	    }
	  }

	  return target;
	};

/***/ },
/* 99 */
/***/ function(module, exports) {

	"use strict";

	exports.__esModule = true;

	exports.default = function (obj, keys) {
	  var target = {};

	  for (var i in obj) {
	    if (keys.indexOf(i) >= 0) continue;
	    if (!Object.prototype.hasOwnProperty.call(obj, i)) continue;
	    target[i] = obj[i];
	  }

	  return target;
	};

/***/ },
/* 100 */
/***/ function(module, exports, __webpack_require__) {

	'use strict';

	var _extends2 = __webpack_require__(98);

	var _extends3 = _interopRequireDefault(_extends2);

	var _getPrototypeOf = __webpack_require__(78);

	var _getPrototypeOf2 = _interopRequireDefault(_getPrototypeOf);

	var _classCallCheck2 = __webpack_require__(81);

	var _classCallCheck3 = _interopRequireDefault(_classCallCheck2);

	var _createClass2 = __webpack_require__(82);

	var _createClass3 = _interopRequireDefault(_createClass2);

	var _possibleConstructorReturn2 = __webpack_require__(86);

	var _possibleConstructorReturn3 = _interopRequireDefault(_possibleConstructorReturn2);

	var _inherits2 = __webpack_require__(87);

	var _inherits3 = _interopRequireDefault(_inherits2);

	var _react = __webpack_require__(95);

	var _react2 = _interopRequireDefault(_react);

	var _getViewData = __webpack_require__(101);

	var _getViewData2 = _interopRequireDefault(_getViewData);

	var _rules = __webpack_require__(96);

	var _rules2 = _interopRequireDefault(_rules);

	function _interopRequireDefault(obj) { return obj && obj.__esModule ? obj : { default: obj }; }

	var Input = function (_Component) {
	    (0, _inherits3.default)(Input, _Component);

	    function Input(props) {
	        (0, _classCallCheck3.default)(this, Input);

	        var _this = (0, _possibleConstructorReturn3.default)(this, (0, _getPrototypeOf2.default)(Input).call(this, props));

	        _this.props._register(_this);
	        return _this;
	    }

	    (0, _createClass3.default)(Input, [{
	        key: 'componentDidMount',
	        value: function componentDidMount() {
	            this.props._validate(this);
	        }
	    }, {
	        key: 'handleChange',
	        value: function handleChange(event) {
	            this.props._update(this, event);

	            event.persist();

	            this.props.onChange && this.props.onChange(event);
	        }
	    }, {
	        key: 'handleBlur',
	        value: function handleBlur(event) {
	            this.props._update(this, event);

	            event.persist();

	            this.props.onBlur && this.props.onBlur(event);
	        }
	    }, {
	        key: 'render',
	        value: function render() {
	            var data = (0, _getViewData2.default)(this.props);

	            return _react2.default.createElement(
	                'div',
	                { className: this.props.containerClassName || null },
	                _react2.default.createElement('input', (0, _extends3.default)({
	                    ref: 'node',
	                    type: 'text'
	                }, data.props, {
	                    className: data.className || null,
	                    checked: data.props.checked,
	                    value: data.value,
	                    onChange: this.handleChange.bind(this),
	                    onBlur: this.handleBlur.bind(this) })),
	                data.hint
	            );
	        }
	    }]);
	    return Input;
	}(_react.Component);

	Input.propTypes = {
	    onChange: _react.PropTypes.func,
	    onBlur: _react.PropTypes.func
	};

	module.exports = Input;

/***/ },
/* 101 */
>>>>>>> d2424d6f
/***/ function(module, exports, __webpack_require__) {

	'use strict';

<<<<<<< HEAD
	var _extends2 = __webpack_require__(50);

	var _extends3 = _interopRequireDefault(_extends2);

	var _assign = __webpack_require__(36);

	var _assign2 = _interopRequireDefault(_assign);

	function _interopRequireDefault(obj) { return obj && obj.__esModule ? obj : { default: obj }; }

	var React = __webpack_require__(42);
	var noop = __webpack_require__(48);
	var getElement = __webpack_require__(51);
	var shared = __webpack_require__(52);
	var errors = __webpack_require__(44);

	/**
	 * Describe Input component
	 * It is a common component and contains inputs, checkboxes and radios
	 */
	module.exports = React.createClass({
	    displayName: 'exports',

	    mixins: [shared, getElement],

	    propTypes: {
	        name: React.PropTypes.string.isRequired,
	        type: React.PropTypes.string
	    },

	    getDefaultProps: function getDefaultProps() {
	        return {
	            type: 'text'
	        };
	    },

	    // TODO: refactor this method
	    getInitialState: function getInitialState() {
	        var value = this.props.value || '';
	        this.isCheckbox = this.props.type === 'checkbox';

	        if (this.isCheckbox && !this.props.checked) {
	            value = '';
	        }

	        return {
	            value: value,
	            className: this.props.className || '',
	            checked: this.props.checked || false,
	            isValid: true,
	            isUsed: this.isCheckbox,
	            isChanged: this.isCheckbox,
	            errorMessage: null
	        };
	    },

	    /**
	     * Public value setter
	     * @param value {String|Number} value to be setted
	     * @param event {Event|Boolean} event object or flag to prevent errors to show
	     */
	    setValue: function setValue(value, event) {
	        var isEventPassed = event && event.nativeEvent instanceof Event;
	        var isChanged;

	        if (this.isCheckbox) {
	            value = !this.state.checked ? this.props.value : '';
	        }

	        if (isEventPassed) {
	            // Persist the event since we will need this event outside this event loop.
	            event.persist();
	        }

	        isChanged = value !== this.state.value || value && value !== this.state.lastValue;

	        this.setState({
	            isChanged: isChanged,
	            isUsed: this.state.isUsed || !event,
	            value: value,
	            checked: this.isCheckbox ? !this.state.checked : isEventPassed || !event
	        }, function () {
	            (this.props._blocking || noop)(this);
	            (this.props._validate || noop)(this);
	            (this.props.onChange || noop)(isEventPassed ? event : undefined);
	        });
	    },

	    /**
	     * Blur handler
	     * @param event {Event} event object
	     * @private
	     */
	    _handleBlur: function _handleBlur(event) {
	        this.setState({
	            isUsed: true,
	            lastValue: event.currentTarget.value
	        }, function () {
	            (this.props._validate || noop)(this);
	            (this.props.onBlur || noop)(event);
	        });
	    },

	    render: function render() {
	        var input;
	        var props = (0, _assign2.default)({}, this.props);
	        var hint = this.state.errorMessage ? React.createElement(
	            'span',
	            (0, _extends3.default)({ className: errors.defaultHintClassName }, errors.defaultHintProps),
	            this.state.errorMessage
	        ) : null;

	        delete props._validate;
	        delete props.validations;
	        delete props._registerControl;
	        delete props._unregisterControl;

	        if (this.props.wrapper) {
	            try {
	                props = (0, _assign2.default)({}, this.props.wrapper.props, props);

	                input = React.createElement(this.props.wrapper.component, (0, _extends3.default)({ ref: 'element' }, props, { className: this.state.className, checked: this.state.checked, onChange: this._handleChange, onBlur: this._handleBlur }));
	            } catch (e) {
	                console.log(e);
	            }
	        } else {
	            input = React.createElement('input', (0, _extends3.default)({ ref: 'element' }, props, { className: this.state.className, checked: this.state.checked, value: this.state.value, onChange: this._handleChange, onBlur: this._handleBlur }));
	        }
	        // TODO: rework hint appearance

	        return React.createElement(
	            'div',
	            { className: this.props.containerClassName || errors.defaultContainerClassName },
	            input,
	            hint
	        );
	    }
	});

/***/ },
/* 50 */
/***/ function(module, exports, __webpack_require__) {

	"use strict";

	exports.__esModule = true;

	var _assign = __webpack_require__(36);

	var _assign2 = _interopRequireDefault(_assign);

	function _interopRequireDefault(obj) { return obj && obj.__esModule ? obj : { default: obj }; }

	exports.default = _assign2.default || function (target) {
	  for (var i = 1; i < arguments.length; i++) {
	    var source = arguments[i];

	    for (var key in source) {
	      if (Object.prototype.hasOwnProperty.call(source, key)) {
	        target[key] = source[key];
	      }
	    }
	  }

	  return target;
	};

/***/ },
/* 51 */
/***/ function(module, exports) {

	"use strict";

	module.exports = {
	    getElement: function getElement() {
	        return this.refs.element;
	    }
	};

/***/ },
/* 52 */
=======
	var _objectWithoutProperties2 = __webpack_require__(99);

	var _objectWithoutProperties3 = _interopRequireDefault(_objectWithoutProperties2);

	var _pullValue = __webpack_require__(102);

	var _pullValue2 = _interopRequireDefault(_pullValue);

	var _pullError = __webpack_require__(103);

	var _pullError2 = _interopRequireDefault(_pullError);

	var _pullHint = __webpack_require__(104);

	var _pullHint2 = _interopRequireDefault(_pullHint);

	var _pullClassName = __webpack_require__(105);

	var _pullClassName2 = _interopRequireDefault(_pullClassName);

	var _rules = __webpack_require__(96);

	var _rules2 = _interopRequireDefault(_rules);

	function _interopRequireDefault(obj) { return obj && obj.__esModule ? obj : { default: obj }; }

	module.exports = function (props) {
	    var data = {};
	    var _register = props._register;
	    var _update = props._update;
	    var _validate = props._validate;
	    var validations = props.validations;
	    var states = props.states;
	    var errors = props.errors;
	    var errorClassName = props.errorClassName;
	    var containerClassName = props.containerClassName;
	    var rest = (0, _objectWithoutProperties3.default)(props, ['_register', '_update', '_validate', 'validations', 'states', 'errors', 'errorClassName', 'containerClassName']);


	    data.value = (0, _pullValue2.default)(props);
	    data.error = (0, _pullError2.default)(props);
	    data.hint = (0, _pullHint2.default)(data.error, data.value, _rules2.default);
	    data.className = (0, _pullClassName2.default)(data.error, props);
	    data.props = rest;

	    return data;
	};

/***/ },
/* 102 */
/***/ function(module, exports) {

	"use strict";

	module.exports = function (props) {
	    var value = props.value;

	    if (props.states.hasOwnProperty(props.name)) {
	        value = props.states[props.name].value;
	    }

	    return value;
	};

/***/ },
/* 103 */
/***/ function(module, exports, __webpack_require__) {

	'use strict';

	var _react = __webpack_require__(95);

	var _react2 = _interopRequireDefault(_react);

	function _interopRequireDefault(obj) { return obj && obj.__esModule ? obj : { default: obj }; }

	if (!String.prototype.includes) {
	    String.prototype.includes = function () {
	        'use strict';

	        return String.prototype.indexOf.apply(this, arguments) !== -1;
	    };
	}

	// TODO: Rework React.element appearance
	module.exports = function (props) {
	    var state = props.states[props.name];
	    var error = props.errors[props.name];

	    if (_react2.default.isValidElement(error) || error && error.includes(':')) {
	        return error;
	    }

	    return state && state.isUsed && state.isChanged && error;
	};

/***/ },
/* 104 */
/***/ function(module, exports, __webpack_require__) {

	'use strict';

	var _react = __webpack_require__(95);

	var _react2 = _interopRequireDefault(_react);

	function _interopRequireDefault(obj) { return obj && obj.__esModule ? obj : { default: obj }; }

	// TODO: Rework React.element appearance
	module.exports = function (error, value, rules) {
	    if (error) {
	        error = _react2.default.isValidElement(error) ? error : error.split && error.split(':')[0];
	    }

	    return error && rules[error] && rules[error].hint(value) || error;
	};

/***/ },
/* 105 */
/***/ function(module, exports) {

	'use strict';

	module.exports = function (error, props) {
	    var className = props.className || '';

	    if (error && props.errorClassName) {
	        className = className + ' ' + props.errorClassName;
	    }

	    return className;
	};

/***/ },
/* 106 */
>>>>>>> d2424d6f
/***/ function(module, exports, __webpack_require__) {

	'use strict';

<<<<<<< HEAD
	var errors = __webpack_require__(44);
	var noop = __webpack_require__(48);
	var classNames = __webpack_require__(46);

	module.exports = {
	    componentWillMount: function componentWillMount() {
	        (this.props._registerControl || noop)(this);
	    },

	    componentWillUnmount: function componentWillUnmount() {
	        (this.props._unregisterControl || noop)(this);
	    },

	    componentWillReceiveProps: function componentWillReceiveProps(nextProps) {
	        if (typeof nextProps.value !== 'undefined') {
	            this.setValue(nextProps.value, null);
	        }
	    },

	    /**
	     * Change handler
	     * We need this method to avoid async problem with React's setState
	     * @param event {Event} event object
	     * @private
	     */
	    _handleChange: function _handleChange(event) {
	        var value = event.target.value;

	        this.setValue(value, event);
	    },

	    /**
	     * Public method to show errors
	     * Useful with async validation
	     * @param message {String} message to show
	     * @param additionalClassName {String} className to add
	     */
	    showError: function showError(message, additionalClassName) {
	        var className = {};

	        if (additionalClassName) {
	            className[additionalClassName] = true;
	        }

	        className[this.props.className] = true;
	        className[this.props.invalidClassName || errors.defaultInvalidClassName] = true;

	        this.setState({
	            isValid: false,
	            isUsed: true,
	            isChanged: true,
	            className: classNames(className),
	            errorMessage: message || null
	        });
	    },

	    /**
	     * Public method to hide errors
	     */
	    hideError: function hideError() {
	        var className = {};

	        className[this.props.className] = true;

	        this.setState({
	            className: classNames(className),
	            errorMessage: null
	        });
	    }
	};

/***/ },
/* 53 */
/***/ function(module, exports, __webpack_require__) {

	'use strict';

	var _assign = __webpack_require__(36);

	var _assign2 = _interopRequireDefault(_assign);

	var _extends2 = __webpack_require__(50);

	var _extends3 = _interopRequireDefault(_extends2);

	function _interopRequireDefault(obj) { return obj && obj.__esModule ? obj : { default: obj }; }

	var React = __webpack_require__(42);
	var noop = __webpack_require__(48);
	var getElement = __webpack_require__(51);
	var shared = __webpack_require__(52);
	var errors = __webpack_require__(44);

	/**
	 * Describe Select component
	 * It's familiar with Input component
	 * But have some specific such isUsed and isChanged flags are true with init
	 */
	module.exports = React.createClass({
	    displayName: 'exports',

	    mixins: [shared, getElement],

	    propTypes: {
	        name: React.PropTypes.string.isRequired
	    },

	    getInitialState: function getInitialState() {
	        return {
	            value: this.props.value || '',
	            className: this.props.className || '',
	            isUsed: true,
	            isChanged: true
	        };
	    },

	    /**
	     * Public value setter
	     * Familiar with Input setter
	     * @param value {String|Number} value to be setted
	     * @param event {Event|Boolean} event object or flag to prevent errors to show
	     */
	    setValue: function setValue(value, event) {
	        var isEventPassed = event && event.nativeEvent instanceof Event;

	        if (isEventPassed) {
	            // Persist the event since we will need this event outside this event loop.
	            event.persist();
	        }

	        this.setState({
	            value: value
	        }, function () {
	            (this.props._blocking || noop)(this);
	            (this.props._validate || noop)(this);
	            (this.props.onChange || noop)(isEventPassed ? event : undefined);
	        });
	    },

	    render: function render() {
	        var hint = this.state.errorMessage ? React.createElement(
	            'span',
	            (0, _extends3.default)({ className: errors.defaultHintClassName }, errors.defaultHintProps),
	            this.state.errorMessage
	        ) : null;
	        var props = (0, _assign2.default)({}, this.props);

	        delete props._validate;
	        delete props.validations;
	        delete props._registerControl;
	        delete props._unregisterControl;

	        return React.createElement(
	            'div',
	            { className: this.props.containerClassName || errors.defaultContainerClassName },
	            React.createElement(
	                'select',
	                (0, _extends3.default)({ ref: 'element' }, props, { className: this.state.className, onChange: this._handleChange, value: this.state.value }),
	                this.props.children
	            ),
	            hint
	        );
	    }
	});

/***/ },
/* 54 */
=======
	var _extends2 = __webpack_require__(98);

	var _extends3 = _interopRequireDefault(_extends2);

	var _getPrototypeOf = __webpack_require__(78);

	var _getPrototypeOf2 = _interopRequireDefault(_getPrototypeOf);

	var _classCallCheck2 = __webpack_require__(81);

	var _classCallCheck3 = _interopRequireDefault(_classCallCheck2);

	var _createClass2 = __webpack_require__(82);

	var _createClass3 = _interopRequireDefault(_createClass2);

	var _possibleConstructorReturn2 = __webpack_require__(86);

	var _possibleConstructorReturn3 = _interopRequireDefault(_possibleConstructorReturn2);

	var _inherits2 = __webpack_require__(87);

	var _inherits3 = _interopRequireDefault(_inherits2);

	var _react = __webpack_require__(95);

	var _react2 = _interopRequireDefault(_react);

	var _getViewData = __webpack_require__(101);

	var _getViewData2 = _interopRequireDefault(_getViewData);

	var _rules = __webpack_require__(96);

	var _rules2 = _interopRequireDefault(_rules);

	function _interopRequireDefault(obj) { return obj && obj.__esModule ? obj : { default: obj }; }

	var Select = function (_Component) {
	    (0, _inherits3.default)(Select, _Component);

	    function Select(props) {
	        (0, _classCallCheck3.default)(this, Select);

	        var _this = (0, _possibleConstructorReturn3.default)(this, (0, _getPrototypeOf2.default)(Select).call(this, props));

	        _this.props._register(_this);
	        return _this;
	    }

	    (0, _createClass3.default)(Select, [{
	        key: 'handleChange',
	        value: function handleChange(event) {
	            this.props._update(this, event, true, true);

	            event.persist();

	            this.props.onChange && this.props.onChange(event);
	        }
	    }, {
	        key: 'render',
	        value: function render() {
	            var data = (0, _getViewData2.default)(this.props);

	            return _react2.default.createElement(
	                'div',
	                { className: this.props.containerClassName || null },
	                _react2.default.createElement(
	                    'select',
	                    (0, _extends3.default)({
	                        ref: 'node'
	                    }, data.props, {
	                        value: data.value,
	                        className: data.className || null,
	                        onChange: this.handleChange.bind(this) }),
	                    this.props.children
	                ),
	                data.hint
	            );
	        }
	    }]);
	    return Select;
	}(_react.Component);

	Select.propTypes = {
	    onChange: _react.PropTypes.func
	};

	module.exports = Select;

/***/ },
/* 107 */
>>>>>>> d2424d6f
/***/ function(module, exports, __webpack_require__) {

	'use strict';

<<<<<<< HEAD
	var _extends2 = __webpack_require__(50);

	var _extends3 = _interopRequireDefault(_extends2);

	var _assign = __webpack_require__(36);

	var _assign2 = _interopRequireDefault(_assign);

	function _interopRequireDefault(obj) { return obj && obj.__esModule ? obj : { default: obj }; }

	var React = __webpack_require__(42);
	var noop = __webpack_require__(48);
	var getElement = __webpack_require__(51);
	var classNames = __webpack_require__(46);
	var errors = __webpack_require__(44);

	/**
	 * Describe Button component
	 */
	module.exports = React.createClass({
	    displayName: 'exports',

	    mixins: [getElement],
	    propTypes: {
	        type: React.PropTypes.string
	    },

	    getDefaultProps: function getDefaultProps() {
	        return {
	            type: 'submit'
	        };
	    },

	    getInitialState: function getInitialState() {
	        return {
	            isDisabled: true
	        };
	    },

	    componentWillMount: function componentWillMount() {
	        (this.props._registerSubmit || noop)(this);
	        (this.props._registerBlocking || noop)(this);
	    },

	    componentWillUnmount: function componentWillUnmount() {
	        (this.props._unregisterSubmit || noop)(this);
	        (this.props._unregisterBlocking || noop)(this);
	    },

	    render: function render() {
	        var className = {};
	        var props = (0, _assign2.default)({}, this.props);

	        delete props._id;
	        delete props._registerSubmit;
	        delete props._unregisterSubmit;

	        if (this.props.className) {
	            className[this.props.className] = true;
	        }

	        className[this.props.disabledClassName || errors.defaultDisabledClassName] = this.state.isDisabled;
	        className = classNames(className);

	        // NOTE: Disabled state would be override by passing 'disabled' prop
	        return React.createElement('input', (0, _extends3.default)({ ref: 'element', disabled: this.state.isDisabled }, props, { className: className }));
	    }
	});

/***/ },
/* 55 */
/***/ function(module, exports, __webpack_require__) {

	'use strict';

	var _extends2 = __webpack_require__(50);

	var _extends3 = _interopRequireDefault(_extends2);

	var _assign = __webpack_require__(36);

	var _assign2 = _interopRequireDefault(_assign);

	function _interopRequireDefault(obj) { return obj && obj.__esModule ? obj : { default: obj }; }

	var React = __webpack_require__(42);
	var noop = __webpack_require__(48);
	var getElement = __webpack_require__(51);
	var shared = __webpack_require__(52);
	var errors = __webpack_require__(44);

	/**
	 * Describe Input component
	 * It is a common component and contains inputs, checkboxes and radios
	 */
	module.exports = React.createClass({
	    displayName: 'exports',

	    mixins: [shared, getElement],

	    propTypes: {
	        name: React.PropTypes.string.isRequired
	    },

	    getInitialState: function getInitialState() {
	        var value = this.props.value || '';

	        return {
	            value: value,
	            className: this.props.className || '',
	            isValid: true,
	            isUsed: false,
	            isChanged: false,
	            errorMessage: null
	        };
	    },

	    /**
	     * Public value setter
	     * @param value {String|Number} value to be setted
	     * @param event {Event|Boolean} event object or flag to prevent errors to show
	     */
	    setValue: function setValue(value, event) {
	        var isEventPassed = event && event.nativeEvent instanceof Event;
	        var isChanged;

	        if (isEventPassed) {
	            // Persist the event since we will need this event outside this event loop.
	            event.persist();
	        }

	        isChanged = value !== this.state.value || value && value !== this.state.lastValue;

	        this.setState({
	            isChanged: isChanged,
	            isUsed: this.state.isUsed || !event,
	            value: value
	        }, function () {
	            (this.props._blocking || noop)(this);
	            (this.props._validate || noop)(this);
	            (this.props.onChange || noop)(isEventPassed ? event : undefined);
	        });
	    },

	    /**
	     * Blur handler
	     * @param event {Event} event object
	     * @private
	     */
	    _handleBlur: function _handleBlur(event) {
	        this.setState({
	            isUsed: true,
	            lastValue: event.currentTarget.value
	        }, function () {
	            (this.props._validate || noop)(this);
	            (this.props.onBlur || noop)(event);
	        });
	    },

	    render: function render() {
	        var props = (0, _assign2.default)({}, this.props);
	        var hint = this.state.errorMessage ? React.createElement(
	            'span',
	            (0, _extends3.default)({ className: errors.defaultHintClassName }, errors.defaultHintProps),
	            this.state.errorMessage
	        ) : null;

	        delete props._validate;
	        delete props.validations;
	        delete props._registerControl;
	        delete props._unregisterControl;

	        return React.createElement(
	            'div',
	            { className: this.props.containerClassName || errors.defaultContainerClassName },
	            React.createElement('textarea', (0, _extends3.default)({ ref: 'element' }, props, { className: this.state.className, value: this.state.value, onChange: this._handleChange, onBlur: this._handleBlur })),
	            hint
	        );
	    }
	});
=======
	var _extends2 = __webpack_require__(98);

	var _extends3 = _interopRequireDefault(_extends2);

	var _getPrototypeOf = __webpack_require__(78);

	var _getPrototypeOf2 = _interopRequireDefault(_getPrototypeOf);

	var _classCallCheck2 = __webpack_require__(81);

	var _classCallCheck3 = _interopRequireDefault(_classCallCheck2);

	var _createClass2 = __webpack_require__(82);

	var _createClass3 = _interopRequireDefault(_createClass2);

	var _possibleConstructorReturn2 = __webpack_require__(86);

	var _possibleConstructorReturn3 = _interopRequireDefault(_possibleConstructorReturn2);

	var _inherits2 = __webpack_require__(87);

	var _inherits3 = _interopRequireDefault(_inherits2);

	var _react = __webpack_require__(95);

	var _react2 = _interopRequireDefault(_react);

	var _getViewData = __webpack_require__(101);

	var _getViewData2 = _interopRequireDefault(_getViewData);

	var _rules = __webpack_require__(96);

	var _rules2 = _interopRequireDefault(_rules);

	function _interopRequireDefault(obj) { return obj && obj.__esModule ? obj : { default: obj }; }

	var Textarea = function (_Component) {
	    (0, _inherits3.default)(Textarea, _Component);

	    function Textarea(props) {
	        (0, _classCallCheck3.default)(this, Textarea);

	        var _this = (0, _possibleConstructorReturn3.default)(this, (0, _getPrototypeOf2.default)(Textarea).call(this, props));

	        _this.props._register(_this);
	        return _this;
	    }

	    (0, _createClass3.default)(Textarea, [{
	        key: 'componentDidMount',
	        value: function componentDidMount() {
	            this.props._validate(this);
	        }
	    }, {
	        key: 'handleChange',
	        value: function handleChange(event) {
	            this.props._update(this, event);

	            event.persist();

	            this.props.onChange && this.props.onChange(event);
	        }
	    }, {
	        key: 'handleBlur',
	        value: function handleBlur(event) {
	            this.props._update(this, event);

	            event.persist();

	            this.props.onBlur && this.props.onBlur(event);
	        }
	    }, {
	        key: 'render',
	        value: function render() {
	            var data = (0, _getViewData2.default)(this.props);

	            return _react2.default.createElement(
	                'div',
	                { className: this.props.containerClassName || null },
	                _react2.default.createElement('textarea', (0, _extends3.default)({
	                    ref: 'node'
	                }, data.props, {
	                    checked: data.props.checked,
	                    className: data.className || null,
	                    value: data.value,
	                    onChange: this.handleChange.bind(this),
	                    onBlur: this.handleBlur.bind(this) })),
	                data.hint
	            );
	        }
	    }]);
	    return Textarea;
	}(_react.Component);

	Textarea.propTypes = {
	    onChange: _react.PropTypes.func,
	    onBlur: _react.PropTypes.func
	};

	module.exports = Textarea;
>>>>>>> d2424d6f

/***/ }
/******/ ])));<|MERGE_RESOLUTION|>--- conflicted
+++ resolved
@@ -46,104 +46,6 @@
 
 	'use strict';
 
-<<<<<<< HEAD
-	var _keys = __webpack_require__(1);
-
-	var _keys2 = _interopRequireDefault(_keys);
-
-	var _assign = __webpack_require__(36);
-
-	var _assign2 = _interopRequireDefault(_assign);
-
-	function _interopRequireDefault(obj) { return obj && obj.__esModule ? obj : { default: obj }; }
-
-	var React = __webpack_require__(42);
-	var validator = __webpack_require__(43);
-	var errors = __webpack_require__(44);
-
-	/**
-	 * Validation component namespace
-	 * @type {Object}
-	 */
-	var Validation = {
-	    Form: __webpack_require__(45),
-	    Input: __webpack_require__(49),
-	    Select: __webpack_require__(53),
-	    Button: __webpack_require__(54),
-	    Textarea: __webpack_require__(55),
-
-	    /**
-	     * Public method to extend default error object
-	     * @param obj {Object}
-	     */
-	    extendErrors: function extendErrors(obj) {
-	        (0, _assign2.default)(errors, obj);
-
-	        (0, _keys2.default)(errors).forEach(function (key) {
-	            if (errors[key].rule) {
-	                validator[key] = validator[key] || errors[key].rule;
-	            }
-	        });
-	    }
-	};
-
-	module.exports = Validation;
-
-/***/ },
-/* 1 */
-/***/ function(module, exports, __webpack_require__) {
-
-	module.exports = { "default": __webpack_require__(2), __esModule: true };
-
-/***/ },
-/* 2 */
-/***/ function(module, exports, __webpack_require__) {
-
-	__webpack_require__(3);
-	module.exports = __webpack_require__(23).Object.keys;
-
-/***/ },
-/* 3 */
-/***/ function(module, exports, __webpack_require__) {
-
-	// 19.1.2.14 Object.keys(O)
-	var toObject = __webpack_require__(4)
-	  , $keys    = __webpack_require__(6);
-
-	__webpack_require__(21)('keys', function(){
-	  return function keys(it){
-	    return $keys(toObject(it));
-	  };
-	});
-
-/***/ },
-/* 4 */
-/***/ function(module, exports, __webpack_require__) {
-
-	// 7.1.13 ToObject(argument)
-	var defined = __webpack_require__(5);
-	module.exports = function(it){
-	  return Object(defined(it));
-	};
-
-/***/ },
-/* 5 */
-/***/ function(module, exports) {
-
-	// 7.2.1 RequireObjectCoercible(argument)
-	module.exports = function(it){
-	  if(it == undefined)throw TypeError("Can't call method on  " + it);
-	  return it;
-	};
-
-/***/ },
-/* 6 */
-/***/ function(module, exports, __webpack_require__) {
-
-	// 19.1.2.14 / 15.2.3.14 Object.keys(O)
-	var $keys       = __webpack_require__(7)
-	  , enumBugKeys = __webpack_require__(20);
-=======
 	var _FormReact = __webpack_require__(1);
 
 	var _FormReact2 = _interopRequireDefault(_FormReact);
@@ -946,22 +848,12 @@
 	// 19.1.2.14 / 15.2.3.14 Object.keys(O)
 	var $keys       = __webpack_require__(33)
 	  , enumBugKeys = __webpack_require__(43);
->>>>>>> d2424d6f
 
 	module.exports = Object.keys || function keys(O){
 	  return $keys(O, enumBugKeys);
 	};
 
 /***/ },
-<<<<<<< HEAD
-/* 7 */
-/***/ function(module, exports, __webpack_require__) {
-
-	var has          = __webpack_require__(8)
-	  , toIObject    = __webpack_require__(9)
-	  , arrayIndexOf = __webpack_require__(12)(false)
-	  , IE_PROTO     = __webpack_require__(16)('IE_PROTO');
-=======
 /* 33 */
 /***/ function(module, exports, __webpack_require__) {
 
@@ -969,7 +861,6 @@
 	  , toIObject    = __webpack_require__(34)
 	  , arrayIndexOf = __webpack_require__(37)(false)
 	  , IE_PROTO     = __webpack_require__(40)('IE_PROTO');
->>>>>>> d2424d6f
 
 	module.exports = function(object, names){
 	  var O      = toIObject(object)
@@ -985,58 +876,28 @@
 	};
 
 /***/ },
-<<<<<<< HEAD
-/* 8 */
-/***/ function(module, exports) {
-
-	var hasOwnProperty = {}.hasOwnProperty;
-	module.exports = function(it, key){
-	  return hasOwnProperty.call(it, key);
-	};
-
-/***/ },
-/* 9 */
-/***/ function(module, exports, __webpack_require__) {
-
-	// to indexed object, toObject with fallback for non-array-like ES3 strings
-	var IObject = __webpack_require__(10)
-	  , defined = __webpack_require__(5);
-=======
 /* 34 */
 /***/ function(module, exports, __webpack_require__) {
 
 	// to indexed object, toObject with fallback for non-array-like ES3 strings
 	var IObject = __webpack_require__(35)
 	  , defined = __webpack_require__(8);
->>>>>>> d2424d6f
 	module.exports = function(it){
 	  return IObject(defined(it));
 	};
 
 /***/ },
-<<<<<<< HEAD
-/* 10 */
-/***/ function(module, exports, __webpack_require__) {
-
-	// fallback for non-array-like ES3 and non-enumerable old V8 strings
-	var cof = __webpack_require__(11);
-=======
 /* 35 */
 /***/ function(module, exports, __webpack_require__) {
 
 	// fallback for non-array-like ES3 and non-enumerable old V8 strings
 	var cof = __webpack_require__(36);
->>>>>>> d2424d6f
 	module.exports = Object('z').propertyIsEnumerable(0) ? Object : function(it){
 	  return cof(it) == 'String' ? it.split('') : Object(it);
 	};
 
 /***/ },
-<<<<<<< HEAD
-/* 11 */
-=======
 /* 36 */
->>>>>>> d2424d6f
 /***/ function(module, exports) {
 
 	var toString = {}.toString;
@@ -1046,24 +907,14 @@
 	};
 
 /***/ },
-<<<<<<< HEAD
-/* 12 */
-=======
 /* 37 */
->>>>>>> d2424d6f
 /***/ function(module, exports, __webpack_require__) {
 
 	// false -> Array#indexOf
 	// true  -> Array#includes
-<<<<<<< HEAD
-	var toIObject = __webpack_require__(9)
-	  , toLength  = __webpack_require__(13)
-	  , toIndex   = __webpack_require__(15);
-=======
 	var toIObject = __webpack_require__(34)
 	  , toLength  = __webpack_require__(38)
 	  , toIndex   = __webpack_require__(39);
->>>>>>> d2424d6f
 	module.exports = function(IS_INCLUDES){
 	  return function($this, el, fromIndex){
 	    var O      = toIObject($this)
@@ -1082,47 +933,21 @@
 	};
 
 /***/ },
-<<<<<<< HEAD
-/* 13 */
-/***/ function(module, exports, __webpack_require__) {
-
-	// 7.1.15 ToLength
-	var toInteger = __webpack_require__(14)
-=======
 /* 38 */
 /***/ function(module, exports, __webpack_require__) {
 
 	// 7.1.15 ToLength
 	var toInteger = __webpack_require__(7)
->>>>>>> d2424d6f
 	  , min       = Math.min;
 	module.exports = function(it){
 	  return it > 0 ? min(toInteger(it), 0x1fffffffffffff) : 0; // pow(2, 53) - 1 == 9007199254740991
 	};
 
 /***/ },
-<<<<<<< HEAD
-/* 14 */
-/***/ function(module, exports) {
-
-	// 7.1.4 ToInteger
-	var ceil  = Math.ceil
-	  , floor = Math.floor;
-	module.exports = function(it){
-	  return isNaN(it = +it) ? 0 : (it > 0 ? floor : ceil)(it);
-	};
-
-/***/ },
-/* 15 */
-/***/ function(module, exports, __webpack_require__) {
-
-	var toInteger = __webpack_require__(14)
-=======
 /* 39 */
 /***/ function(module, exports, __webpack_require__) {
 
 	var toInteger = __webpack_require__(7)
->>>>>>> d2424d6f
 	  , max       = Math.max
 	  , min       = Math.min;
 	module.exports = function(index, length){
@@ -1131,35 +956,20 @@
 	};
 
 /***/ },
-<<<<<<< HEAD
-/* 16 */
-/***/ function(module, exports, __webpack_require__) {
-
-	var shared = __webpack_require__(17)('keys')
-	  , uid    = __webpack_require__(19);
-=======
 /* 40 */
 /***/ function(module, exports, __webpack_require__) {
 
 	var shared = __webpack_require__(41)('keys')
 	  , uid    = __webpack_require__(42);
->>>>>>> d2424d6f
 	module.exports = function(key){
 	  return shared[key] || (shared[key] = uid(key));
 	};
 
 /***/ },
-<<<<<<< HEAD
-/* 17 */
-/***/ function(module, exports, __webpack_require__) {
-
-	var global = __webpack_require__(18)
-=======
 /* 41 */
 /***/ function(module, exports, __webpack_require__) {
 
 	var global = __webpack_require__(12)
->>>>>>> d2424d6f
 	  , SHARED = '__core-js_shared__'
 	  , store  = global[SHARED] || (global[SHARED] = {});
 	module.exports = function(key){
@@ -1167,20 +977,7 @@
 	};
 
 /***/ },
-<<<<<<< HEAD
-/* 18 */
-/***/ function(module, exports) {
-
-	// https://github.com/zloirock/core-js/issues/86#issuecomment-115759028
-	var global = module.exports = typeof window != 'undefined' && window.Math == Math
-	  ? window : typeof self != 'undefined' && self.Math == Math ? self : Function('return this')();
-	if(typeof __g == 'number')__g = global; // eslint-disable-line no-undef
-
-/***/ },
-/* 19 */
-=======
 /* 42 */
->>>>>>> d2424d6f
 /***/ function(module, exports) {
 
 	var id = 0
@@ -1190,11 +987,7 @@
 	};
 
 /***/ },
-<<<<<<< HEAD
-/* 20 */
-=======
 /* 43 */
->>>>>>> d2424d6f
 /***/ function(module, exports) {
 
 	// IE 8- don't enum bug keys
@@ -1203,276 +996,6 @@
 	).split(',');
 
 /***/ },
-<<<<<<< HEAD
-/* 21 */
-/***/ function(module, exports, __webpack_require__) {
-
-	// most Object methods by ES6 should accept primitives
-	var $export = __webpack_require__(22)
-	  , core    = __webpack_require__(23)
-	  , fails   = __webpack_require__(32);
-	module.exports = function(KEY, exec){
-	  var fn  = (core.Object || {})[KEY] || Object[KEY]
-	    , exp = {};
-	  exp[KEY] = exec(fn);
-	  $export($export.S + $export.F * fails(function(){ fn(1); }), 'Object', exp);
-	};
-
-/***/ },
-/* 22 */
-/***/ function(module, exports, __webpack_require__) {
-
-	var global    = __webpack_require__(18)
-	  , core      = __webpack_require__(23)
-	  , ctx       = __webpack_require__(24)
-	  , hide      = __webpack_require__(26)
-	  , PROTOTYPE = 'prototype';
-
-	var $export = function(type, name, source){
-	  var IS_FORCED = type & $export.F
-	    , IS_GLOBAL = type & $export.G
-	    , IS_STATIC = type & $export.S
-	    , IS_PROTO  = type & $export.P
-	    , IS_BIND   = type & $export.B
-	    , IS_WRAP   = type & $export.W
-	    , exports   = IS_GLOBAL ? core : core[name] || (core[name] = {})
-	    , expProto  = exports[PROTOTYPE]
-	    , target    = IS_GLOBAL ? global : IS_STATIC ? global[name] : (global[name] || {})[PROTOTYPE]
-	    , key, own, out;
-	  if(IS_GLOBAL)source = name;
-	  for(key in source){
-	    // contains in native
-	    own = !IS_FORCED && target && target[key] !== undefined;
-	    if(own && key in exports)continue;
-	    // export native or passed
-	    out = own ? target[key] : source[key];
-	    // prevent global pollution for namespaces
-	    exports[key] = IS_GLOBAL && typeof target[key] != 'function' ? source[key]
-	    // bind timers to global for call from export context
-	    : IS_BIND && own ? ctx(out, global)
-	    // wrap global constructors for prevent change them in library
-	    : IS_WRAP && target[key] == out ? (function(C){
-	      var F = function(a, b, c){
-	        if(this instanceof C){
-	          switch(arguments.length){
-	            case 0: return new C;
-	            case 1: return new C(a);
-	            case 2: return new C(a, b);
-	          } return new C(a, b, c);
-	        } return C.apply(this, arguments);
-	      };
-	      F[PROTOTYPE] = C[PROTOTYPE];
-	      return F;
-	    // make static versions for prototype methods
-	    })(out) : IS_PROTO && typeof out == 'function' ? ctx(Function.call, out) : out;
-	    // export proto methods to core.%CONSTRUCTOR%.methods.%NAME%
-	    if(IS_PROTO){
-	      (exports.virtual || (exports.virtual = {}))[key] = out;
-	      // export proto methods to core.%CONSTRUCTOR%.prototype.%NAME%
-	      if(type & $export.R && expProto && !expProto[key])hide(expProto, key, out);
-	    }
-	  }
-	};
-	// type bitmap
-	$export.F = 1;   // forced
-	$export.G = 2;   // global
-	$export.S = 4;   // static
-	$export.P = 8;   // proto
-	$export.B = 16;  // bind
-	$export.W = 32;  // wrap
-	$export.U = 64;  // safe
-	$export.R = 128; // real proto method for `library` 
-	module.exports = $export;
-
-/***/ },
-/* 23 */
-/***/ function(module, exports) {
-
-	var core = module.exports = {version: '2.2.2'};
-	if(typeof __e == 'number')__e = core; // eslint-disable-line no-undef
-
-/***/ },
-/* 24 */
-/***/ function(module, exports, __webpack_require__) {
-
-	// optional / simple context binding
-	var aFunction = __webpack_require__(25);
-	module.exports = function(fn, that, length){
-	  aFunction(fn);
-	  if(that === undefined)return fn;
-	  switch(length){
-	    case 1: return function(a){
-	      return fn.call(that, a);
-	    };
-	    case 2: return function(a, b){
-	      return fn.call(that, a, b);
-	    };
-	    case 3: return function(a, b, c){
-	      return fn.call(that, a, b, c);
-	    };
-	  }
-	  return function(/* ...args */){
-	    return fn.apply(that, arguments);
-	  };
-	};
-
-/***/ },
-/* 25 */
-/***/ function(module, exports) {
-
-	module.exports = function(it){
-	  if(typeof it != 'function')throw TypeError(it + ' is not a function!');
-	  return it;
-	};
-
-/***/ },
-/* 26 */
-/***/ function(module, exports, __webpack_require__) {
-
-	var dP         = __webpack_require__(27)
-	  , createDesc = __webpack_require__(35);
-	module.exports = __webpack_require__(31) ? function(object, key, value){
-	  return dP.f(object, key, createDesc(1, value));
-	} : function(object, key, value){
-	  object[key] = value;
-	  return object;
-	};
-
-/***/ },
-/* 27 */
-/***/ function(module, exports, __webpack_require__) {
-
-	var anObject       = __webpack_require__(28)
-	  , IE8_DOM_DEFINE = __webpack_require__(30)
-	  , toPrimitive    = __webpack_require__(34)
-	  , dP             = Object.defineProperty;
-
-	exports.f = __webpack_require__(31) ? Object.defineProperty : function defineProperty(O, P, Attributes){
-	  anObject(O);
-	  P = toPrimitive(P, true);
-	  anObject(Attributes);
-	  if(IE8_DOM_DEFINE)try {
-	    return dP(O, P, Attributes);
-	  } catch(e){ /* empty */ }
-	  if('get' in Attributes || 'set' in Attributes)throw TypeError('Accessors not supported!');
-	  if('value' in Attributes)O[P] = Attributes.value;
-	  return O;
-	};
-
-/***/ },
-/* 28 */
-/***/ function(module, exports, __webpack_require__) {
-
-	var isObject = __webpack_require__(29);
-	module.exports = function(it){
-	  if(!isObject(it))throw TypeError(it + ' is not an object!');
-	  return it;
-	};
-
-/***/ },
-/* 29 */
-/***/ function(module, exports) {
-
-	module.exports = function(it){
-	  return typeof it === 'object' ? it !== null : typeof it === 'function';
-	};
-
-/***/ },
-/* 30 */
-/***/ function(module, exports, __webpack_require__) {
-
-	module.exports = !__webpack_require__(31) && !__webpack_require__(32)(function(){
-	  return Object.defineProperty(__webpack_require__(33)('div'), 'a', {get: function(){ return 7; }}).a != 7;
-	});
-
-/***/ },
-/* 31 */
-/***/ function(module, exports, __webpack_require__) {
-
-	// Thank's IE8 for his funny defineProperty
-	module.exports = !__webpack_require__(32)(function(){
-	  return Object.defineProperty({}, 'a', {get: function(){ return 7; }}).a != 7;
-	});
-
-/***/ },
-/* 32 */
-/***/ function(module, exports) {
-
-	module.exports = function(exec){
-	  try {
-	    return !!exec();
-	  } catch(e){
-	    return true;
-	  }
-	};
-
-/***/ },
-/* 33 */
-/***/ function(module, exports, __webpack_require__) {
-
-	var isObject = __webpack_require__(29)
-	  , document = __webpack_require__(18).document
-	  // in old IE typeof document.createElement is 'object'
-	  , is = isObject(document) && isObject(document.createElement);
-	module.exports = function(it){
-	  return is ? document.createElement(it) : {};
-	};
-
-/***/ },
-/* 34 */
-/***/ function(module, exports, __webpack_require__) {
-
-	// 7.1.1 ToPrimitive(input [, PreferredType])
-	var isObject = __webpack_require__(29);
-	// instead of the ES6 spec version, we didn't implement @@toPrimitive case
-	// and the second argument - flag - preferred type is a string
-	module.exports = function(it, S){
-	  if(!isObject(it))return it;
-	  var fn, val;
-	  if(S && typeof (fn = it.toString) == 'function' && !isObject(val = fn.call(it)))return val;
-	  if(typeof (fn = it.valueOf) == 'function' && !isObject(val = fn.call(it)))return val;
-	  if(!S && typeof (fn = it.toString) == 'function' && !isObject(val = fn.call(it)))return val;
-	  throw TypeError("Can't convert object to primitive value");
-	};
-
-/***/ },
-/* 35 */
-/***/ function(module, exports) {
-
-	module.exports = function(bitmap, value){
-	  return {
-	    enumerable  : !(bitmap & 1),
-	    configurable: !(bitmap & 2),
-	    writable    : !(bitmap & 4),
-	    value       : value
-	  };
-	};
-
-/***/ },
-/* 36 */
-/***/ function(module, exports, __webpack_require__) {
-
-	module.exports = { "default": __webpack_require__(37), __esModule: true };
-
-/***/ },
-/* 37 */
-/***/ function(module, exports, __webpack_require__) {
-
-	__webpack_require__(38);
-	module.exports = __webpack_require__(23).Object.assign;
-
-/***/ },
-/* 38 */
-/***/ function(module, exports, __webpack_require__) {
-
-	// 19.1.3.1 Object.assign(target, source)
-	var $export = __webpack_require__(22);
-
-	$export($export.S + $export.F, 'Object', {assign: __webpack_require__(39)});
-
-/***/ },
-/* 39 */
-=======
 /* 44 */
 /***/ function(module, exports, __webpack_require__) {
 
@@ -2130,22 +1653,10 @@
 
 /***/ },
 /* 77 */
->>>>>>> d2424d6f
 /***/ function(module, exports, __webpack_require__) {
 
 	'use strict';
 	// 19.1.2.1 Object.assign(target, source, ...)
-<<<<<<< HEAD
-	var getKeys  = __webpack_require__(6)
-	  , gOPS     = __webpack_require__(40)
-	  , pIE      = __webpack_require__(41)
-	  , toObject = __webpack_require__(4)
-	  , IObject  = __webpack_require__(10)
-	  , $assign  = Object.assign;
-
-	// should work with symbols and should have deterministic property order (V8 bug)
-	module.exports = !$assign || __webpack_require__(32)(function(){
-=======
 	var getKeys  = __webpack_require__(32)
 	  , gOPS     = __webpack_require__(61)
 	  , pIE      = __webpack_require__(62)
@@ -2155,7 +1666,6 @@
 
 	// should work with symbols and should have deterministic property order (V8 bug)
 	module.exports = !$assign || __webpack_require__(22)(function(){
->>>>>>> d2424d6f
 	  var A = {}
 	    , B = {}
 	    , S = Symbol()
@@ -2180,48 +1690,6 @@
 	} : $assign;
 
 /***/ },
-<<<<<<< HEAD
-/* 40 */
-/***/ function(module, exports) {
-
-	exports.f = Object.getOwnPropertySymbols;
-
-/***/ },
-/* 41 */
-/***/ function(module, exports) {
-
-	exports.f = {}.propertyIsEnumerable;
-
-/***/ },
-/* 42 */
-/***/ function(module, exports) {
-
-	module.exports = require("react");
-
-/***/ },
-/* 43 */
-/***/ function(module, exports) {
-
-	module.exports = require("validator");
-
-/***/ },
-/* 44 */
-/***/ function(module, exports) {
-
-	'use strict';
-
-	module.exports = {
-	    defaultMessage: 'validation error',
-	    defaultInvalidClassName: 'ui-input_state_invalid',
-	    defaultDisabledClassName: 'ui-button_state_disabled',
-	    defaultHintClassName: 'ui-hint',
-	    defaultHintProps: {},
-	    defaultContainerClassName: ''
-	};
-
-/***/ },
-/* 45 */
-=======
 /* 78 */
 /***/ function(module, exports, __webpack_require__) {
 
@@ -2469,351 +1937,10 @@
 
 /***/ },
 /* 97 */
->>>>>>> d2424d6f
 /***/ function(module, exports, __webpack_require__) {
 
 	'use strict';
 
-<<<<<<< HEAD
-	var _keys = __webpack_require__(1);
-
-	var _keys2 = _interopRequireDefault(_keys);
-
-	var _assign = __webpack_require__(36);
-
-	var _assign2 = _interopRequireDefault(_assign);
-
-	function _interopRequireDefault(obj) { return obj && obj.__esModule ? obj : { default: obj }; }
-
-	var React = __webpack_require__(42);
-	var validator = __webpack_require__(43);
-	var classNames = __webpack_require__(46);
-	var isObject = __webpack_require__(47);
-	var noop = __webpack_require__(48);
-	var errors = __webpack_require__(44);
-
-	/**
-	 * Describe Form component
-	 * It is using heavy recursiveCloneChildren method
-	 * It may be refactored by using refs instead and set props more natively
-	 */
-	module.exports = React.createClass({
-	    displayName: 'exports',
-
-	    componentWillMount: function componentWillMount() {
-	        this._inputs = {};
-	        this._validations = {};
-	        this._blockers = {};
-	        this._submitButtons = {};
-	        this._blockingButtons = {};
-	    },
-
-	    componentDidMount: function componentDidMount() {
-	        this._toggleButtons(this._submitButtons, this._validations);
-	        this._toggleButtons(this._blockingButtons, this._blockers);
-	    },
-
-	    _getValidationValue: function _getValidationValue(component, callback) {
-	        var isCheckbox = component.props.type === 'checkbox';
-	        var value = component.props.value ? validator.trim(component.props.value.toString()) : '';
-
-	        if (isCheckbox && !component.props.checked) {
-	            value = '';
-	        }
-
-	        return callback.call(this, value);
-	    },
-
-	    /**
-	     * Method to validate component value
-	     * @param component {Object} React component
-	     * @param dontValidateBoundedInput {Boolean}
-	     * @param forceValidate {Boolean}
-	     * @private
-	     */
-	    _validate: function _validate(component, dontValidateBoundedInput, forceValidate) {
-	        // TODO: refactor whole method
-	        var validations = component.props.validations;
-	        var state = {
-	            isValid: true,
-	            shouldUpdate: component.state.isUsed && component.state.isChanged || forceValidate
-	        };
-	        var className = {};
-	        var boundInput = null;
-
-	        className[component.props.className] = true;
-
-	        for (var i = 0; i < validations.length; i++) {
-	            var validation = validations[i];
-	            var boundValue;
-
-	            boundInput = this._inputs[validation.name];
-
-	            if (boundInput) {
-	                boundValue = boundInput.state.value;
-	            }
-
-	            try {
-	                if (boundInput && !dontValidateBoundedInput) {
-	                    this._validate(boundInput, true);
-	                }
-
-	                if (boundInput) {
-	                    if (state.shouldUpdate) {
-	                        if (!this._validateState(component, validation, boundValue, state, className)) {
-	                            break;
-	                        }
-	                    }
-	                } else {
-	                    if (!this._validateState(component, validation, boundValue, state, className)) {
-	                        break;
-	                    }
-	                }
-	            } catch (error) {
-	                console.warn(error);
-	                console.warn('You probably didn\'t specified (extend) Validation for ' + validation.rule + ' rule.' + 'See Validation.extendErrors public method.');
-	            }
-	        }
-
-	        className = classNames(className);
-
-	        if (state.shouldUpdate) {
-	            (0, _assign2.default)(state, {
-	                className: className
-	            });
-	        }
-
-	        component.setState(state);
-
-	        this._validations[component.props.name] = state.isValid;
-	        this._toggleButtons(this._submitButtons, this._validations);
-	    },
-
-	    _validateState: function _validateState(component, validation, boundValue, state, className) {
-	        state.isValid = validator[validation.rule](component.state.value.toString(), boundValue);
-	        state.errorMessage = state.shouldUpdate && !state.isValid ? this._getErrorMessage(validation) : null;
-
-	        if (!state.isValid) {
-	            (0, _assign2.default)(className, this._getErrorClassName(component, validation));
-	            (component.props.onError || noop)(validation);
-	        }
-
-	        return state.isValid;
-	    },
-
-	    _getErrorMessage: function _getErrorMessage(validation) {
-	        var hasRule = errors[validation.rule];
-
-	        return validation.errorMessage || (hasRule ? errors[validation.rule].message : errors.defaultMessage);
-	    },
-
-	    _getErrorClassName: function _getErrorClassName(component, validation) {
-	        var errorClassName = {};
-	        var hasErrorClassName = errors[validation.rule] && errors[validation.rule].className;
-
-	        errorClassName[component.props.invalidClassName || errors.defaultInvalidClassName] = true;
-	        errorClassName[hasErrorClassName ? errors[validation.rule].className : errors.defaultInvalidClassName] = true;
-
-	        return errorClassName;
-	    },
-
-	    /**
-	     * Method to lock/unlock buttons
-	     * @param buttons {Array} Array of refs to React components
-	     * @param model {Object} Model to find blockers
-	     * @private
-	     */
-	    _toggleButtons: function _toggleButtons(buttons, model) {
-	        var hasBlocking = this._hasFalsyFlag(model);
-
-	        this._setButtonsState(buttons, hasBlocking);
-	    },
-
-	    /**
-	     * Public method to check form on validity
-	     * @return {Boolean}
-	     */
-	    isValidForm: function isValidForm() {
-	        return !this._hasFalsyFlag(this._validations);
-	    },
-
-	    /**
-	     * Method to validate data model
-	     * @param model {Object} Model to validate
-	     * @return {Boolean}
-	     * @private
-	     */
-	    _hasFalsyFlag: function _hasFalsyFlag(model) {
-	        var hasFalsyFlag = false;
-
-	        for (var key in model) {
-	            if (model.hasOwnProperty(key) && !model[key]) {
-	                hasFalsyFlag = true;
-
-	                break;
-	            }
-	        }
-
-	        return hasFalsyFlag;
-	    },
-
-	    /**
-	     * Method to validate blocking inputs
-	     * @param component {Object} React component
-	     * @private
-	     */
-	    _blocking: function _blocking(component) {
-	        var _this = this;
-	        var buttons = _this._blockingButtons;
-	        var hasBlocking;
-
-	        _this._blockers[component.props.name] = Boolean(validator.trim(component.state.value));
-
-	        hasBlocking = _this._hasFalsyFlag(_this._blockers);
-
-	        this._setButtonsState(buttons, hasBlocking);
-	    },
-
-	    /**
-	     * Method to set buttons state
-	     * @param buttons {Array} Array of refs on button React components
-	     * @param hasBlocking {Boolean} button has at least one blocker
-	     * @private
-	     */
-	    _setButtonsState: function _setButtonsState(buttons, hasBlocking) {
-	        (0, _keys2.default)(buttons).forEach(function (id) {
-	            buttons[id].setState({
-	                isDisabled: hasBlocking
-	            });
-	        });
-	    },
-
-	    /**
-	     * Method to check props and add additional validation methods
-	     * Should be refactored or being rewrite
-	     * @param children {Object|String|Number} Child elements of root React component
-	     * @param index {Number} abstract number to add ref
-	     * @return {Object|String|Number}
-	     * @private
-	     */
-	    _recursiveCloneChildren: function _recursiveCloneChildren(children, index) {
-	        return React.Children.map(children, function (child, i) {
-	            var $idx = ++index || i;
-
-	            if (!isObject(child)) {
-	                return child;
-	            }
-
-	            var childProps = {};
-	            var isValidElement = React.isValidElement(child);
-	            var shouldValidate = Array.isArray(child.props.validations) && child.props.validations.length;
-
-	            if (shouldValidate) {
-	                childProps._registerControl = this._registerControl;
-	                childProps._unregisterControl = this._unregisterControl;
-	                childProps._validate = this._validate;
-	            }
-
-	            if (isValidElement) {
-	                if (child.props.type === 'submit') {
-	                    childProps._id = child.props.type + $idx;
-	                    $idx++;
-	                    childProps._registerSubmit = this._registerSubmit;
-	                    childProps._unregisterSubmit = this._unregisterSubmit;
-	                }
-
-	                if (child.props.blocking === 'input') {
-	                    childProps._registerControl = this._registerControl;
-	                    childProps._blocking = this._blocking;
-	                }
-
-	                if (child.props.blocking === 'button') {
-	                    childProps._id = child.props.blocking + $idx;
-	                    $idx++;
-	                    childProps._registerBlocking = this._registerBlocking;
-	                }
-	            }
-
-	            childProps.children = this._recursiveCloneChildren(child.props.children, $idx);
-
-	            return React.cloneElement(child, childProps);
-	        }, this);
-	    },
-
-	    _registerSubmit: function _registerSubmit(component) {
-	        this._submitButtons[component.props._id] = component;
-	    },
-
-	    _unregisterSubmit: function _unregisterSubmit(component) {
-	        delete this._submitButtons[component.props._id];
-	    },
-
-	    _registerBlocking: function _registerBlocking(component) {
-	        this._blockingButtons[component.props._id] = component;
-	    },
-
-	    _unregisterBlocking: function _unregisterBlocking(component) {
-	        delete this._blockingButtons[component.props._id];
-	    },
-
-	    _registerControl: function _registerControl(component) {
-	        this._getValidationValue(component, function (value) {
-	            if (component.props._blocking) {
-	                this._blockers[component.props.name] = Boolean(value);
-	            }
-
-	            if (component.props._validate) {
-	                this._inputs[component.props.name] = component;
-	                this._validations[component.props.name] = Boolean(value);
-	            }
-	        });
-	    },
-
-	    _unregisterControl: function _unregisterControl(component) {
-	        delete this._blockers[component.props.name];
-	        delete this._validations[component.props.name];
-	    },
-
-	    forceValidate: function forceValidate(showErrors) {
-	        var _this = this;
-
-	        (0, _keys2.default)(this._inputs).forEach(function (name) {
-	            _this._inputs[name].props._validate(_this._inputs[name], false, showErrors);
-	        });
-
-	        return (0, _assign2.default)({}, _this._validations);
-	    },
-
-	    render: function render() {
-	        return React.createElement(
-	            'form',
-	            this.props,
-	            this._recursiveCloneChildren(this.props.children, 0)
-	        );
-	    }
-	});
-
-/***/ },
-/* 46 */
-/***/ function(module, exports) {
-
-	module.exports = require("classnames");
-
-/***/ },
-/* 47 */
-/***/ function(module, exports) {
-
-	module.exports = require("lodash.isobject");
-
-/***/ },
-/* 48 */
-/***/ function(module, exports) {
-
-	module.exports = require("lodash.noop");
-
-/***/ },
-/* 49 */
-=======
 	var _extends2 = __webpack_require__(98);
 
 	var _extends3 = _interopRequireDefault(_extends2);
@@ -3048,194 +2175,10 @@
 
 /***/ },
 /* 101 */
->>>>>>> d2424d6f
 /***/ function(module, exports, __webpack_require__) {
 
 	'use strict';
 
-<<<<<<< HEAD
-	var _extends2 = __webpack_require__(50);
-
-	var _extends3 = _interopRequireDefault(_extends2);
-
-	var _assign = __webpack_require__(36);
-
-	var _assign2 = _interopRequireDefault(_assign);
-
-	function _interopRequireDefault(obj) { return obj && obj.__esModule ? obj : { default: obj }; }
-
-	var React = __webpack_require__(42);
-	var noop = __webpack_require__(48);
-	var getElement = __webpack_require__(51);
-	var shared = __webpack_require__(52);
-	var errors = __webpack_require__(44);
-
-	/**
-	 * Describe Input component
-	 * It is a common component and contains inputs, checkboxes and radios
-	 */
-	module.exports = React.createClass({
-	    displayName: 'exports',
-
-	    mixins: [shared, getElement],
-
-	    propTypes: {
-	        name: React.PropTypes.string.isRequired,
-	        type: React.PropTypes.string
-	    },
-
-	    getDefaultProps: function getDefaultProps() {
-	        return {
-	            type: 'text'
-	        };
-	    },
-
-	    // TODO: refactor this method
-	    getInitialState: function getInitialState() {
-	        var value = this.props.value || '';
-	        this.isCheckbox = this.props.type === 'checkbox';
-
-	        if (this.isCheckbox && !this.props.checked) {
-	            value = '';
-	        }
-
-	        return {
-	            value: value,
-	            className: this.props.className || '',
-	            checked: this.props.checked || false,
-	            isValid: true,
-	            isUsed: this.isCheckbox,
-	            isChanged: this.isCheckbox,
-	            errorMessage: null
-	        };
-	    },
-
-	    /**
-	     * Public value setter
-	     * @param value {String|Number} value to be setted
-	     * @param event {Event|Boolean} event object or flag to prevent errors to show
-	     */
-	    setValue: function setValue(value, event) {
-	        var isEventPassed = event && event.nativeEvent instanceof Event;
-	        var isChanged;
-
-	        if (this.isCheckbox) {
-	            value = !this.state.checked ? this.props.value : '';
-	        }
-
-	        if (isEventPassed) {
-	            // Persist the event since we will need this event outside this event loop.
-	            event.persist();
-	        }
-
-	        isChanged = value !== this.state.value || value && value !== this.state.lastValue;
-
-	        this.setState({
-	            isChanged: isChanged,
-	            isUsed: this.state.isUsed || !event,
-	            value: value,
-	            checked: this.isCheckbox ? !this.state.checked : isEventPassed || !event
-	        }, function () {
-	            (this.props._blocking || noop)(this);
-	            (this.props._validate || noop)(this);
-	            (this.props.onChange || noop)(isEventPassed ? event : undefined);
-	        });
-	    },
-
-	    /**
-	     * Blur handler
-	     * @param event {Event} event object
-	     * @private
-	     */
-	    _handleBlur: function _handleBlur(event) {
-	        this.setState({
-	            isUsed: true,
-	            lastValue: event.currentTarget.value
-	        }, function () {
-	            (this.props._validate || noop)(this);
-	            (this.props.onBlur || noop)(event);
-	        });
-	    },
-
-	    render: function render() {
-	        var input;
-	        var props = (0, _assign2.default)({}, this.props);
-	        var hint = this.state.errorMessage ? React.createElement(
-	            'span',
-	            (0, _extends3.default)({ className: errors.defaultHintClassName }, errors.defaultHintProps),
-	            this.state.errorMessage
-	        ) : null;
-
-	        delete props._validate;
-	        delete props.validations;
-	        delete props._registerControl;
-	        delete props._unregisterControl;
-
-	        if (this.props.wrapper) {
-	            try {
-	                props = (0, _assign2.default)({}, this.props.wrapper.props, props);
-
-	                input = React.createElement(this.props.wrapper.component, (0, _extends3.default)({ ref: 'element' }, props, { className: this.state.className, checked: this.state.checked, onChange: this._handleChange, onBlur: this._handleBlur }));
-	            } catch (e) {
-	                console.log(e);
-	            }
-	        } else {
-	            input = React.createElement('input', (0, _extends3.default)({ ref: 'element' }, props, { className: this.state.className, checked: this.state.checked, value: this.state.value, onChange: this._handleChange, onBlur: this._handleBlur }));
-	        }
-	        // TODO: rework hint appearance
-
-	        return React.createElement(
-	            'div',
-	            { className: this.props.containerClassName || errors.defaultContainerClassName },
-	            input,
-	            hint
-	        );
-	    }
-	});
-
-/***/ },
-/* 50 */
-/***/ function(module, exports, __webpack_require__) {
-
-	"use strict";
-
-	exports.__esModule = true;
-
-	var _assign = __webpack_require__(36);
-
-	var _assign2 = _interopRequireDefault(_assign);
-
-	function _interopRequireDefault(obj) { return obj && obj.__esModule ? obj : { default: obj }; }
-
-	exports.default = _assign2.default || function (target) {
-	  for (var i = 1; i < arguments.length; i++) {
-	    var source = arguments[i];
-
-	    for (var key in source) {
-	      if (Object.prototype.hasOwnProperty.call(source, key)) {
-	        target[key] = source[key];
-	      }
-	    }
-	  }
-
-	  return target;
-	};
-
-/***/ },
-/* 51 */
-/***/ function(module, exports) {
-
-	"use strict";
-
-	module.exports = {
-	    getElement: function getElement() {
-	        return this.refs.element;
-	    }
-	};
-
-/***/ },
-/* 52 */
-=======
 	var _objectWithoutProperties2 = __webpack_require__(99);
 
 	var _objectWithoutProperties3 = _interopRequireDefault(_objectWithoutProperties2);
@@ -3371,180 +2314,10 @@
 
 /***/ },
 /* 106 */
->>>>>>> d2424d6f
 /***/ function(module, exports, __webpack_require__) {
 
 	'use strict';
 
-<<<<<<< HEAD
-	var errors = __webpack_require__(44);
-	var noop = __webpack_require__(48);
-	var classNames = __webpack_require__(46);
-
-	module.exports = {
-	    componentWillMount: function componentWillMount() {
-	        (this.props._registerControl || noop)(this);
-	    },
-
-	    componentWillUnmount: function componentWillUnmount() {
-	        (this.props._unregisterControl || noop)(this);
-	    },
-
-	    componentWillReceiveProps: function componentWillReceiveProps(nextProps) {
-	        if (typeof nextProps.value !== 'undefined') {
-	            this.setValue(nextProps.value, null);
-	        }
-	    },
-
-	    /**
-	     * Change handler
-	     * We need this method to avoid async problem with React's setState
-	     * @param event {Event} event object
-	     * @private
-	     */
-	    _handleChange: function _handleChange(event) {
-	        var value = event.target.value;
-
-	        this.setValue(value, event);
-	    },
-
-	    /**
-	     * Public method to show errors
-	     * Useful with async validation
-	     * @param message {String} message to show
-	     * @param additionalClassName {String} className to add
-	     */
-	    showError: function showError(message, additionalClassName) {
-	        var className = {};
-
-	        if (additionalClassName) {
-	            className[additionalClassName] = true;
-	        }
-
-	        className[this.props.className] = true;
-	        className[this.props.invalidClassName || errors.defaultInvalidClassName] = true;
-
-	        this.setState({
-	            isValid: false,
-	            isUsed: true,
-	            isChanged: true,
-	            className: classNames(className),
-	            errorMessage: message || null
-	        });
-	    },
-
-	    /**
-	     * Public method to hide errors
-	     */
-	    hideError: function hideError() {
-	        var className = {};
-
-	        className[this.props.className] = true;
-
-	        this.setState({
-	            className: classNames(className),
-	            errorMessage: null
-	        });
-	    }
-	};
-
-/***/ },
-/* 53 */
-/***/ function(module, exports, __webpack_require__) {
-
-	'use strict';
-
-	var _assign = __webpack_require__(36);
-
-	var _assign2 = _interopRequireDefault(_assign);
-
-	var _extends2 = __webpack_require__(50);
-
-	var _extends3 = _interopRequireDefault(_extends2);
-
-	function _interopRequireDefault(obj) { return obj && obj.__esModule ? obj : { default: obj }; }
-
-	var React = __webpack_require__(42);
-	var noop = __webpack_require__(48);
-	var getElement = __webpack_require__(51);
-	var shared = __webpack_require__(52);
-	var errors = __webpack_require__(44);
-
-	/**
-	 * Describe Select component
-	 * It's familiar with Input component
-	 * But have some specific such isUsed and isChanged flags are true with init
-	 */
-	module.exports = React.createClass({
-	    displayName: 'exports',
-
-	    mixins: [shared, getElement],
-
-	    propTypes: {
-	        name: React.PropTypes.string.isRequired
-	    },
-
-	    getInitialState: function getInitialState() {
-	        return {
-	            value: this.props.value || '',
-	            className: this.props.className || '',
-	            isUsed: true,
-	            isChanged: true
-	        };
-	    },
-
-	    /**
-	     * Public value setter
-	     * Familiar with Input setter
-	     * @param value {String|Number} value to be setted
-	     * @param event {Event|Boolean} event object or flag to prevent errors to show
-	     */
-	    setValue: function setValue(value, event) {
-	        var isEventPassed = event && event.nativeEvent instanceof Event;
-
-	        if (isEventPassed) {
-	            // Persist the event since we will need this event outside this event loop.
-	            event.persist();
-	        }
-
-	        this.setState({
-	            value: value
-	        }, function () {
-	            (this.props._blocking || noop)(this);
-	            (this.props._validate || noop)(this);
-	            (this.props.onChange || noop)(isEventPassed ? event : undefined);
-	        });
-	    },
-
-	    render: function render() {
-	        var hint = this.state.errorMessage ? React.createElement(
-	            'span',
-	            (0, _extends3.default)({ className: errors.defaultHintClassName }, errors.defaultHintProps),
-	            this.state.errorMessage
-	        ) : null;
-	        var props = (0, _assign2.default)({}, this.props);
-
-	        delete props._validate;
-	        delete props.validations;
-	        delete props._registerControl;
-	        delete props._unregisterControl;
-
-	        return React.createElement(
-	            'div',
-	            { className: this.props.containerClassName || errors.defaultContainerClassName },
-	            React.createElement(
-	                'select',
-	                (0, _extends3.default)({ ref: 'element' }, props, { className: this.state.className, onChange: this._handleChange, value: this.state.value }),
-	                this.props.children
-	            ),
-	            hint
-	        );
-	    }
-	});
-
-/***/ },
-/* 54 */
-=======
 	var _extends2 = __webpack_require__(98);
 
 	var _extends3 = _interopRequireDefault(_extends2);
@@ -3637,193 +2410,10 @@
 
 /***/ },
 /* 107 */
->>>>>>> d2424d6f
 /***/ function(module, exports, __webpack_require__) {
 
 	'use strict';
 
-<<<<<<< HEAD
-	var _extends2 = __webpack_require__(50);
-
-	var _extends3 = _interopRequireDefault(_extends2);
-
-	var _assign = __webpack_require__(36);
-
-	var _assign2 = _interopRequireDefault(_assign);
-
-	function _interopRequireDefault(obj) { return obj && obj.__esModule ? obj : { default: obj }; }
-
-	var React = __webpack_require__(42);
-	var noop = __webpack_require__(48);
-	var getElement = __webpack_require__(51);
-	var classNames = __webpack_require__(46);
-	var errors = __webpack_require__(44);
-
-	/**
-	 * Describe Button component
-	 */
-	module.exports = React.createClass({
-	    displayName: 'exports',
-
-	    mixins: [getElement],
-	    propTypes: {
-	        type: React.PropTypes.string
-	    },
-
-	    getDefaultProps: function getDefaultProps() {
-	        return {
-	            type: 'submit'
-	        };
-	    },
-
-	    getInitialState: function getInitialState() {
-	        return {
-	            isDisabled: true
-	        };
-	    },
-
-	    componentWillMount: function componentWillMount() {
-	        (this.props._registerSubmit || noop)(this);
-	        (this.props._registerBlocking || noop)(this);
-	    },
-
-	    componentWillUnmount: function componentWillUnmount() {
-	        (this.props._unregisterSubmit || noop)(this);
-	        (this.props._unregisterBlocking || noop)(this);
-	    },
-
-	    render: function render() {
-	        var className = {};
-	        var props = (0, _assign2.default)({}, this.props);
-
-	        delete props._id;
-	        delete props._registerSubmit;
-	        delete props._unregisterSubmit;
-
-	        if (this.props.className) {
-	            className[this.props.className] = true;
-	        }
-
-	        className[this.props.disabledClassName || errors.defaultDisabledClassName] = this.state.isDisabled;
-	        className = classNames(className);
-
-	        // NOTE: Disabled state would be override by passing 'disabled' prop
-	        return React.createElement('input', (0, _extends3.default)({ ref: 'element', disabled: this.state.isDisabled }, props, { className: className }));
-	    }
-	});
-
-/***/ },
-/* 55 */
-/***/ function(module, exports, __webpack_require__) {
-
-	'use strict';
-
-	var _extends2 = __webpack_require__(50);
-
-	var _extends3 = _interopRequireDefault(_extends2);
-
-	var _assign = __webpack_require__(36);
-
-	var _assign2 = _interopRequireDefault(_assign);
-
-	function _interopRequireDefault(obj) { return obj && obj.__esModule ? obj : { default: obj }; }
-
-	var React = __webpack_require__(42);
-	var noop = __webpack_require__(48);
-	var getElement = __webpack_require__(51);
-	var shared = __webpack_require__(52);
-	var errors = __webpack_require__(44);
-
-	/**
-	 * Describe Input component
-	 * It is a common component and contains inputs, checkboxes and radios
-	 */
-	module.exports = React.createClass({
-	    displayName: 'exports',
-
-	    mixins: [shared, getElement],
-
-	    propTypes: {
-	        name: React.PropTypes.string.isRequired
-	    },
-
-	    getInitialState: function getInitialState() {
-	        var value = this.props.value || '';
-
-	        return {
-	            value: value,
-	            className: this.props.className || '',
-	            isValid: true,
-	            isUsed: false,
-	            isChanged: false,
-	            errorMessage: null
-	        };
-	    },
-
-	    /**
-	     * Public value setter
-	     * @param value {String|Number} value to be setted
-	     * @param event {Event|Boolean} event object or flag to prevent errors to show
-	     */
-	    setValue: function setValue(value, event) {
-	        var isEventPassed = event && event.nativeEvent instanceof Event;
-	        var isChanged;
-
-	        if (isEventPassed) {
-	            // Persist the event since we will need this event outside this event loop.
-	            event.persist();
-	        }
-
-	        isChanged = value !== this.state.value || value && value !== this.state.lastValue;
-
-	        this.setState({
-	            isChanged: isChanged,
-	            isUsed: this.state.isUsed || !event,
-	            value: value
-	        }, function () {
-	            (this.props._blocking || noop)(this);
-	            (this.props._validate || noop)(this);
-	            (this.props.onChange || noop)(isEventPassed ? event : undefined);
-	        });
-	    },
-
-	    /**
-	     * Blur handler
-	     * @param event {Event} event object
-	     * @private
-	     */
-	    _handleBlur: function _handleBlur(event) {
-	        this.setState({
-	            isUsed: true,
-	            lastValue: event.currentTarget.value
-	        }, function () {
-	            (this.props._validate || noop)(this);
-	            (this.props.onBlur || noop)(event);
-	        });
-	    },
-
-	    render: function render() {
-	        var props = (0, _assign2.default)({}, this.props);
-	        var hint = this.state.errorMessage ? React.createElement(
-	            'span',
-	            (0, _extends3.default)({ className: errors.defaultHintClassName }, errors.defaultHintProps),
-	            this.state.errorMessage
-	        ) : null;
-
-	        delete props._validate;
-	        delete props.validations;
-	        delete props._registerControl;
-	        delete props._unregisterControl;
-
-	        return React.createElement(
-	            'div',
-	            { className: this.props.containerClassName || errors.defaultContainerClassName },
-	            React.createElement('textarea', (0, _extends3.default)({ ref: 'element' }, props, { className: this.state.className, value: this.state.value, onChange: this._handleChange, onBlur: this._handleBlur })),
-	            hint
-	        );
-	    }
-	});
-=======
 	var _extends2 = __webpack_require__(98);
 
 	var _extends3 = _interopRequireDefault(_extends2);
@@ -3926,7 +2516,6 @@
 	};
 
 	module.exports = Textarea;
->>>>>>> d2424d6f
 
 /***/ }
 /******/ ])));