var React = require('react');
var validator = require('validator');
var isObject = require('is-object');
var isArray = require('is-array');
var isFunction = require('is-function');
var includes = require('lodash.includes');
var noop = require('lodash.noop');
var objectAssign = require('object-assign');
var classNames = require('classnames');

/**
 * Extendable defaults
 * @type {{defaultMessage: string, defaultInvalidClassName: string, defaultDisabledClassName: string}}
 */
var errors = {
    defaultMessage: 'validation error',
    defaultInvalidClassName: 'ui-input_state_invalid',
    defaultDisabledClassName: 'ui-button_state_disabled',
    defaultHintClassName: 'ui-hint'
};

/**
 * Shared mixin to register/unregister controls with Component's lifecycle
 * @type {{componentWillMount: Function, componentWillUnmount: Function, _handleChange: Function, showError: Function, hideError: Function}}
 * @private
 */
var sharedMixin = {
    componentWillMount: function() {
        (this.props._registerControl || noop)(this);
    },

    componentWillUnmount: function() {
        (this.props._unregisterControl || noop)(this);
    },

    /**
     * Change handler
     * We need this method to avoid async problem with React's setState
     * @param event {Event} event object
     * @private
     */
    _handleChange: function(event) {
        var value = event.currentTarget.value;

        this.setValue(value, event);
    },

    /**
     * Public method to show errors
     * Useful with async validation
     * @param message {String} message to show
     * @param additionalClassName {String} className to add
     */
    showError: function(message, additionalClassName) {
        var className = {};

        if (additionalClassName) {
            className[additionalClassName] = true;
        }

        className[this.props.className] = true;
        className[this.props.invalidClassName] = true;

        this.setState({
            isValid: false,
            isUsed: true,
            isChanged: true,
            className: classNames(className),
            errorMessage: message || null
        });
    },

    /**
     * Public method to hide errors
     */
    hideError: function() {
        var className = {};

        className[this.props.className] = true;

        this.setState({
            className: classNames(className),
            errorMessage: null
        });
    }
};

/**
 * Validation component namespace
 * @type {Object}
 */
var Validation = {};

/**
 * Describe Form component
 * It is using heavy recursiveCloneChildren method
 * It may be refactored by using refs instead and set props more natively
 */
Validation.Form = React.createClass({
    componentWillMount: function() {
        this._inputs = {};
        this._validations = {};
        this._blockers = {};
        this._submitRefs = [];
        this._blockingRefs = [];
    },

    componentDidMount: function() {
        this._toggleButtons(this._submitRefs, this._validations);
        this._toggleButtons(this._blockingRefs, this._blockers);
    },

    _getValidationValue: function(component, callback) {
        var isCheckbox = component.props.type === 'checkbox';
        var value = validator.trim(component.props.value);

        if (isCheckbox && !component.props.checked) {
            value = '';
        }

        return callback.call(this, value);
    },

    /**
     * Method to validate component value
     * @param component {Object} React component
     * @param dontValidateBoundedInput {Boolean}
     * @private
     */
    _validate: function(component, dontValidateBoundedInput) {
        // TODO: refactor whole method
        var validations = component.props.validations;
        var state = {
            isValid: true
        };
        var className = {};
        var errorMessage = null;
        var boundInput = null;

        className[component.props.className] = true;

        for (var i = 0; i < validations.length; i++) {
            var validation = validations[i];
            var boundValue;
            boundInput = this._inputs[validation.name];

            if (boundInput) {
                boundValue = boundInput.state.value;
            }

            try {
                if (boundInput && !dontValidateBoundedInput) {
                    this._validate(boundInput, true);
                }

                if (boundInput) {
                    if (boundInput.state.isUsed && boundInput.state.isChanged) {
                        if (!validate(validation, boundValue)) {
                            break;
                        }
                    }
                } else {
                    if (!validate(validation, boundValue)) {
                        break;
                    }
                }
            } catch (error) {
                console.warn('You probably didn\'t specified (extend) Validation for ' + validation.rule + ' rule.' +
                    'See Validation.extendErrors public method.');
            }
        }

        className = classNames(className);

        if (component.state.isUsed && component.state.isChanged) {
            objectAssign(state, {
                className: className,
                errorMessage: errorMessage
            });
        }

        component.setState(state);

        this._validations[component.props.name] = state.isValid;
        this._toggleButtons(this._submitRefs, this._validations);

        function validate(validation, boundValue) {
            var isValid = true;

            if (!validator[validation.rule](component.state.value, boundValue)) {
                state.isValid = false;
                setErrorState(validation);
                (component.props.onError || noop)(validation);

                isValid = false;
            }

            return isValid;
        }

        function setErrorState(validation) {
            var hasRule = errors[validation.rule];
            var hasErrorClassName = hasRule && errors[validation.rule].className;

            className[component.props.invalidClassName] = true;
            className[hasErrorClassName ? errors[validation.rule].className : errors.defaultInvalidClassName] = true;
            errorMessage = validation.errorMessage || hasRule ? errors[validation.rule].message : errors.defaultMessage;
        }
    },

    /**
     * Method to lock/unlock buttons
     * @param buttons {Array} Array of refs to React components
     * @param model {Object} Model to find blockers
     * @private
     */
    _toggleButtons: function(buttons, model) {
        var hasBlocking = this._hasFalsyFlag(model);

        this._setButtonsState(buttons, hasBlocking);
    },

    /**
     * Public method to check form on validity
     * @return {Boolean}
     */
    isValidForm: function() {
        return !this._hasFalsyFlag(this._validations);
    },

    /**
     * Method to validate data model
     * @param model {Object} Model to validate
     * @return {Boolean}
     * @private
     */
    _hasFalsyFlag: function(model) {
        return includes(model, false);
    },

    /**
     * Method to validate blocking inputs
     * @param component {Object} React component
     * @private
     */
    _blocking: function(component) {
        var _this = this;
        var buttons = _this._blockingRefs;
        var hasBlocking;

        _this._blockers[component.props.name] = Boolean(validator.trim(component.state.value));

        hasBlocking = _this._hasFalsyFlag(_this._blockers) || _this._hasFalsyFlag(_this._validations);

        this._setButtonsState(buttons, hasBlocking);
    },

    /**
     * Method to set buttons state
     * @param buttons {Array} Array of refs on button React components
     * @param hasBlocking {Boolean} button has at least one blocker
     * @private
     */
    _setButtonsState: function(buttons, hasBlocking) {
        var i;

        for (i = 0; i < buttons.length; i++) {
            this.refs[buttons[i]].setState({
                isDisabled: hasBlocking
            });
        }
    },

    /**
     * Method to check props and add additional validation methods
     * Should be refactored or being rewrite
     * @param children {Object|String|Number} Child elements of root React component
     * @param index {Number} abstract number to add ref
     * @return {Object|String|Number}
     * @private
     */
    _recursiveCloneChildren: function(children, index) {
        return React.Children.map(children, function(child, i) {
            var $idx = index || i;

            if (!isObject(child)) {
                return child;
            }

            var childProps = {};
            var shouldValidate = isArray(child.props.validations) && child.props.validations.length;

            if (shouldValidate) {
                childProps._registerControl = this._registerControl;
                childProps._validate = this._validate;
            }

            if (child.props.type === 'submit') {
                childProps.ref = child.props.ref || child.props.type + $idx;
                $idx++;
                this._submitRefs.push(childProps.ref);
            }

            if (child.props.blocking === 'input') {
                childProps._registerControl = this._registerControl;
                childProps._blocking = this._blocking;
            }

            if (child.props.blocking === 'button') {
                childProps.ref = childProps.ref || child.props.ref || child.props.blocking + $idx;
                $idx++;
                this._blockingRefs.push(childProps.ref);
            }

            childProps.children = this._recursiveCloneChildren(child.props.children, $idx);

            return React.cloneElement(child, childProps);
        }, this);
    },

    _registerControl: function(component) {
        this._getValidationValue(component, function(value) {
            if (component.props._blocking) {
                this._blockers[component.props.name] = Boolean(value);
            }

            if (component.props._validate) {
                this._inputs[component.props.name] = component;
                this._validations[component.props.name] = Boolean(value);
            }
        });
    },

    _unregisterControl: function(component) {
        delete this._blockers[component.props.name];
        delete this._validations[component.props.name];
    },

    render: function() {
        return <form {...this.props}>
            {this._recursiveCloneChildren(this.props.children, 0)}
        </form>;
    }
});

/**
 * Describe Input component
 * It is a common component and contains inputs, checkboxes and radios
 */
Validation.Input = React.createClass({
    mixins: [sharedMixin],

    propTypes: {
        name: React.PropTypes.string.isRequired,
        type: React.PropTypes.string
    },

    getDefaultProps: function() {
        return {
            type: 'text',
            className: 'ui-input',
            invalidClassName: errors.defaultInvalidClassName
        }
    },

    // TODO: refactor this method
    getInitialState: function() {
        var value = this.props.value || '';
        this.isCheckbox = this.props.type === 'checkbox';

        if (this.isCheckbox && !this.props.checked) {
            value = '';
        }

        return {
            value: value,
            className: this.props.className || '',
            checked: this.props.checked || false,
            isValid: true,
            isUsed: this.isCheckbox,
            isChanged: this.isCheckbox,
            errorMessage: null
        }
    },

    /**
     * Public value setter
     * @param value {String|Number} value to be setted
     * @param event {Event|Boolean} event object or flag to prevent errors to show
     */
    setValue: function(value, event) {
        var isEventPassed = (event && event.nativeEvent instanceof Event);

        if (this.isCheckbox) {
            value = !this.state.checked ? this.props.value : '';
        }

        this.setState({
            isChanged: (value !== this.state.value) || (value !== this.state.lastValue),
            isUsed: this.state.isUsed || !event,
            value: value,
            checked: this.isCheckbox ? !this.state.checked : isEventPassed || !event
        }, function() {
            (this.props._blocking || noop)(this);
            (this.props._validate || noop)(this);
            (this.props.onChange || noop)(isEventPassed ? event : undefined);
        });
    },

    /**
     * Blur handler
     * @param event {Event} event object
     * @private
     */
    _handleBlur: function(event) {
        this.setState({
            isUsed: true,
            lastValue: event.currentTarget.value
        }, function() {
            (this.props._validate || noop)(this);
            (this.props.onBlur || noop)(event);
        });
    },

    render: function() {
        var input;
        var props;

        if (this.props.wrapper) {
            try {
                props = objectAssign({}, this.props.wrapper.props, this.props);

                input = <this.props.wrapper.component {...props} className={this.state.className} checked={this.state.checked} onChange={this._handleChange} onBlur={this._handleBlur}/>;
            } catch(e) {
                console.log(e);
            }
        } else {
            input = <input {...this.props} className={this.state.className} checked={this.state.checked} value={this.state.value} onChange={this._handleChange} onBlur={this._handleBlur}/>;
        }
        // TODO: rework hint appearance

        return <div>
<<<<<<< HEAD
                {input}
                <span className={errors.defaultHintClassName}>{this.state.errorMessage}</span>
            </div>;
=======
            {input}
            <span className={errors.defaultHintClassName}>{this.state.errorMessage}</span>
        </div>;
>>>>>>> 2b82c039
    }
});

/**
 * Describe Select component
 * It's familiar with Input component
 * But have some specific such isUsed and isChanged flags are true with init
 */
Validation.Select = React.createClass({
    mixins: [sharedMixin],

    propTypes: {
        name: React.PropTypes.string.isRequired
    },

    getDefaultProps: function() {
        return {
            className: 'ui-select',
            invalidClassName: errors.defaultInvalidClassName
        }
    },

    getInitialState: function() {
        return {
            value: this.props.value || null,
            className: this.props.className || '',
            isUsed: true,
            isChanged: true
        };
    },

    /**
     * Public value setter
     * Familiar with Input setter
     * @param value {String|Number} value to be setted
     * @param event {Event|Boolean} event object or flag to prevent errors to show
     */
    setValue: function(value, event) {
        var isEventPassed = (event && event.nativeEvent instanceof Event);

        this.setState({
            value: value
        }, function() {
            (this.props._blocking || noop)(this);
            (this.props._validate || noop)(this);
            (this.props.onChange || noop)(isEventPassed ? event : undefined);
        });
    },

    render: function() {
        return <div>
            <select {...this.props} className={this.state.className} onChange={this._handleChange} value={this.state.value}>
                {this.props.children}
            </select>
            <span className={errors.defaultHintClassName}>{this.state.errorMessage}</span>
        </div>;
    }
});

/**
 * Describe Button component
 */
Validation.Button = React.createClass({
    propTypes: {
        type: React.PropTypes.string
    },

    getDefaultProps: function() {
        return {
            type: 'submit',
            className: 'ui-button',
            disabledClassName: errors.defaultDisabledClassName
        }
    },

    getInitialState: function() {
        return {
            isDisabled: true
        }
    },

    render: function() {
        var className = {};
        className[this.props.className] = true;
        className[this.props.disabledClassName] = this.state.isDisabled;
        className = classNames(className);

        // NOTE: Disabled state would be override by passing 'disabled' prop
        return <input disabled={this.state.isDisabled} {...this.props} className={className}/>;
    }
});

/**
 * Public method to extend default error object
 * @param obj {Object}
 */
Validation.extendErrors = function(obj) {
    objectAssign(errors, obj);

    Object.keys(errors).forEach(function(key) {
        if (errors[key].rule && isFunction(errors[key].rule)) {
            validator.extend(key, function(value, comparedValue) {
                return errors[key].rule(value, comparedValue);
            });
        }
    });
};

module.exports = Validation;<|MERGE_RESOLUTION|>--- conflicted
+++ resolved
@@ -440,15 +440,12 @@
         // TODO: rework hint appearance
 
         return <div>
-<<<<<<< HEAD
                 {input}
                 <span className={errors.defaultHintClassName}>{this.state.errorMessage}</span>
             </div>;
-=======
             {input}
             <span className={errors.defaultHintClassName}>{this.state.errorMessage}</span>
         </div>;
->>>>>>> 2b82c039
     }
 });
 
