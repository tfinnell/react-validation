--- conflicted
+++ resolved
@@ -457,17 +457,10 @@
         }
         // TODO: rework hint appearance
 
-<<<<<<< HEAD
-        return React.createElement("div", null, 
-                input, 
-                React.createElement("span", {className: errors.defaultHintClassName}, this.state.errorMessage)
-            );
-=======
         return React.createElement("div", {className: this.props.containerClassName}, 
             input, 
             React.createElement("span", {className: errors.defaultHintClassName}, this.state.errorMessage)
         );
->>>>>>> be4ad81d
     }
 });
 
