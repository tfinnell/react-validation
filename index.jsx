var React = require('react');
var validator = require('validator');
var isObject = require('is-object');
var isFunction = require('is-function');
var includes = require('lodash.includes');
var noop = require('lodash.noop');
var objectAssign = require('object-assign');
var classNames = require('classnames');

/**
 * Extendable defaults
 * @type {{defaultMessage: string, defaultInvalidClassName: string, defaultDisabledClassName: string}}
 */
var errors = {
    defaultMessage: 'validation error',
    defaultInvalidClassName: 'ui-input_state_invalid',
    defaultDisabledClassName: 'ui-button_state_disabled',
    defaultHintClassName: 'ui-hint',
    defaultContainerClassName: ''
};

/**
 * Shared mixin to register/unregister controls with Component's lifecycle
 * @type {{componentWillMount: Function, componentWillUnmount: Function, _handleChange: Function, showError: Function, hideError: Function}}
 * @private
 */
var sharedMixin = {
    componentWillMount: function() {
        (this.props._registerControl || noop)(this);
    },

    componentWillUnmount: function() {
        (this.props._unregisterControl || noop)(this);
    },

    /**
     * Change handler
     * We need this method to avoid async problem with React's setState
     * @param event {Event} event object
     * @private
     */
    _handleChange: function(event) {
        var value = event.currentTarget.value;

        this.setValue(value, event);
    },

    /**
     * Public method to show errors
     * Useful with async validation
     * @param message {String} message to show
     * @param additionalClassName {String} className to add
     */
    showError: function(message, additionalClassName) {
        var className = {};

        if (additionalClassName) {
            className[additionalClassName] = true;
        }

        className[this.props.className] = true;
        className[this.props.invalidClassName || errors.defaultInvalidClassName] = true;

        this.setState({
            isValid: false,
            isUsed: true,
            isChanged: true,
            className: classNames(className),
            errorMessage: message || null
        });
    },

    /**
     * Public method to hide errors
     */
    hideError: function() {
        var className = {};

        className[this.props.className] = true;

        this.setState({
            className: classNames(className),
            errorMessage: null
        });
    }
};

/**
 * Validation component namespace
 * @type {Object}
 */
var Validation = {};

/**
 * Describe Form component
 * It is using heavy recursiveCloneChildren method
 * It may be refactored by using refs instead and set props more natively
 */
Validation.Form = React.createClass({
    componentWillMount: function() {
        this._inputs = {};
        this._validations = {};
        this._blockers = {};
        this._submitRefs = [];
        this._blockingRefs = [];
    },

    componentDidMount: function() {
        this._toggleButtons(this._submitRefs, this._validations);
        this._toggleButtons(this._blockingRefs, this._blockers);
    },

    _getValidationValue: function(component, callback) {
        var isCheckbox = component.props.type === 'checkbox';
        var value = validator.trim(component.props.value);

        if (isCheckbox && !component.props.checked) {
            value = '';
        }

        return callback.call(this, value);
    },

    /**
     * Method to validate component value
     * @param component {Object} React component
     * @param dontValidateBoundedInput {Boolean}
     * @param forceValidate {Boolean}
     * @private
     */
    _validate: function(component, dontValidateBoundedInput, forceValidate) {
        // TODO: refactor whole method
        var validations = component.props.validations;
        var state = {
            isValid: true
        };
        var className = {};
        var errorMessage = null;
        var boundInput = null;

        className[component.props.className] = true;

        for (var i = 0; i < validations.length; i++) {
            var validation = validations[i];
            var boundValue;
            boundInput = this._inputs[validation.name];

            if (boundInput) {
                boundValue = boundInput.state.value;
            }

            try {
                if (boundInput && !dontValidateBoundedInput) {
                    this._validate(boundInput, true);
                }

                if (boundInput) {
                    if (boundInput.state.isUsed && boundInput.state.isChanged) {
                        if (!validate(validation, boundValue)) {
                            break;
                        }
                    }
                } else {
                    if (!validate(validation, boundValue)) {
                        break;
                    }
                }
            } catch (error) {
                console.warn('You probably didn\'t specified (extend) Validation for ' + validation.rule + ' rule.' +
                'See Validation.extendErrors public method.');
            }
        }

        className = classNames(className);

        if ((component.state.isUsed && component.state.isChanged) || forceValidate) {
            objectAssign(state, {
                className: className,
                errorMessage: errorMessage
            });
        }

        component.setState(state);

        this._validations[component.props.name] = state.isValid;
        this._toggleButtons(this._submitRefs, this._validations);

        function validate(validation, boundValue) {
            var isValid = true;

            if (!validator[validation.rule](component.state.value, boundValue)) {
                state.isValid = false;
                setErrorState(validation);
                (component.props.onError || noop)(validation);

                isValid = false;
            }

            return isValid;
        }

        function setErrorState(validation) {
            var hasRule = errors[validation.rule];
            var hasErrorClassName = hasRule && errors[validation.rule].className;

            className[component.props.invalidClassName || errors.defaultInvalidClassName] = true;
            className[hasErrorClassName ? errors[validation.rule].className : errors.defaultInvalidClassName] = true;
            errorMessage = validation.errorMessage || (hasRule ? errors[validation.rule].message : errors.defaultMessage);
        }
    },

    /**
     * Method to lock/unlock buttons
     * @param buttons {Array} Array of refs to React components
     * @param model {Object} Model to find blockers
     * @private
     */
    _toggleButtons: function(buttons, model) {
        var hasBlocking = this._hasFalsyFlag(model);

        this._setButtonsState(buttons, hasBlocking);
    },

    /**
     * Public method to check form on validity
     * @return {Boolean}
     */
    isValidForm: function() {
        return !this._hasFalsyFlag(this._validations);
    },

    /**
     * Method to validate data model
     * @param model {Object} Model to validate
     * @return {Boolean}
     * @private
     */
    _hasFalsyFlag: function(model) {
        return includes(model, false);
    },

    /**
     * Method to validate blocking inputs
     * @param component {Object} React component
     * @private
     */
    _blocking: function(component) {
        var _this = this;
        var buttons = _this._blockingRefs;
        var hasBlocking;

        _this._blockers[component.props.name] = Boolean(validator.trim(component.state.value));

        hasBlocking = _this._hasFalsyFlag(_this._blockers) || _this._hasFalsyFlag(_this._validations);

        this._setButtonsState(buttons, hasBlocking);
    },

    /**
     * Method to set buttons state
     * @param buttons {Array} Array of refs on button React components
     * @param hasBlocking {Boolean} button has at least one blocker
     * @private
     */
    _setButtonsState: function(buttons, hasBlocking) {
        var i;

        for (i = 0; i < buttons.length; i++) {
            this.refs[buttons[i]].setState({
                isDisabled: hasBlocking
            });
        }
    },

    /**
     * Method to check props and add additional validation methods
     * Should be refactored or being rewrite
     * @param children {Object|String|Number} Child elements of root React component
     * @param index {Number} abstract number to add ref
     * @return {Object|String|Number}
     * @private
     */
    _recursiveCloneChildren: function(children, index) {
        return React.Children.map(children, function(child, i) {
            var $idx = index || i;

            if (!isObject(child)) {
                return child;
            }

            var childProps = {};
            var shouldValidate = Array.isArray(child.props.validations) && child.props.validations.length;

            if (shouldValidate) {
                childProps._registerControl = this._registerControl;
                childProps._validate = this._validate;
            }

            // TODO: Check this condition
            if (child.props.type === 'submit' && isFunction(child.type)) {
                childProps.ref = child.props.ref || child.props.type + $idx;
                $idx++;
                this._submitRefs.push(childProps.ref);
            }

            if (child.props.blocking === 'input' && isFunction(child.type)) {
                childProps._registerControl = this._registerControl;
                childProps._blocking = this._blocking;
            }

            if (child.props.blocking === 'button' && isFunction(child.type)) {
                childProps.ref = childProps.ref || child.props.ref || child.props.blocking + $idx;
                $idx++;
                this._blockingRefs.push(childProps.ref);
            }

            childProps.children = this._recursiveCloneChildren(child.props.children, $idx);

            return React.cloneElement(child, childProps);
        }, this);
    },

    _registerControl: function(component) {
        this._getValidationValue(component, function(value) {
            if (component.props._blocking) {
                this._blockers[component.props.name] = Boolean(value);
            }

            if (component.props._validate) {
                this._inputs[component.props.name] = component;
                this._validations[component.props.name] = Boolean(value);
            }
        });
    },

    _unregisterControl: function(component) {
        delete this._blockers[component.props.name];
        delete this._validations[component.props.name];
    },

    forceValidate: function(showErrors) {
        var _this = this;

        Object.keys(this._inputs).forEach(function(name) {
            _this._inputs[name].props._validate(_this._inputs[name], false, showErrors);
        });

        return objectAssign({}, _this._validations);
    },

    render: function() {
        return <form {...this.props}>
            {this._recursiveCloneChildren(this.props.children, 0)}
        </form>;
    }
});

/**
 * Describe Input component
 * It is a common component and contains inputs, checkboxes and radios
 */
Validation.Input = React.createClass({
    mixins: [sharedMixin],

    propTypes: {
        name: React.PropTypes.string.isRequired,
        type: React.PropTypes.string
    },

    getDefaultProps: function() {
        return {
            type: 'text'
        }
    },

    // TODO: refactor this method
    getInitialState: function() {
        var value = this.props.value || '';
        this.isCheckbox = this.props.type === 'checkbox';

        if (this.isCheckbox && !this.props.checked) {
            value = '';
        }

        return {
            value: value,
            className: this.props.className || '',
            checked: this.props.checked || false,
            isValid: true,
            isUsed: this.isCheckbox,
            isChanged: this.isCheckbox,
            errorMessage: null
        }
    },

    /**
     * Public value setter
     * @param value {String|Number} value to be setted
     * @param event {Event|Boolean} event object or flag to prevent errors to show
     */
    setValue: function(value, event) {
        var isEventPassed = (event && event.nativeEvent instanceof Event);

        if (this.isCheckbox) {
            value = !this.state.checked ? this.props.value : '';
        }

        if (isEventPassed) {
            // Persist the event since we will need this event outside this event loop.
            event.persist();
        }

        this.setState({
            isChanged: (value !== this.state.value) || (value !== this.state.lastValue),
            isUsed: this.state.isUsed || !event,
            value: value,
            checked: this.isCheckbox ? !this.state.checked : isEventPassed || !event
        }, function() {
            (this.props._blocking || noop)(this);
            (this.props._validate || noop)(this);
            (this.props.onChange || noop)(isEventPassed ? event : undefined);
        });
    },

    /**
     * Blur handler
     * @param event {Event} event object
     * @private
     */
    _handleBlur: function(event) {
        this.setState({
            isUsed: true,
            lastValue: event.currentTarget.value
        }, function() {
            (this.props._validate || noop)(this);
            (this.props.onBlur || noop)(event);
        });
    },

    render: function() {
        var input;
        var props;
        var hint = this.state.errorMessage ? <span className={errors.defaultHintClassName}>{this.state.errorMessage}</span> : null;

        if (this.props.wrapper) {
            try {
                props = objectAssign({}, this.props.wrapper.props, this.props);

                input = <this.props.wrapper.component {...props} className={this.state.className} checked={this.state.checked} onChange={this._handleChange} onBlur={this._handleBlur}/>;
            } catch(e) {
                console.log(e);
            }
        } else {
            input = <input {...this.props} className={this.state.className} checked={this.state.checked} value={this.state.value} onChange={this._handleChange} onBlur={this._handleBlur}/>;
        }
        // TODO: rework hint appearance

        return <div className={this.props.containerClassName || errors.defaultContainerClassName}>
            {input}
            {hint}
        </div>;
    }
});

/**
 * Describe Select component
 * It's familiar with Input component
 * But have some specific such isUsed and isChanged flags are true with init
 */
Validation.Select = React.createClass({
    mixins: [sharedMixin],

    propTypes: {
        name: React.PropTypes.string.isRequired
    },

    getInitialState: function() {
        return {
            value: this.props.value || null,
            className: this.props.className || '',
            isUsed: true,
            isChanged: true
        };
    },

    /**
     * Public value setter
     * Familiar with Input setter
     * @param value {String|Number} value to be setted
     * @param event {Event|Boolean} event object or flag to prevent errors to show
     */
    setValue: function(value, event) {
        var isEventPassed = (event && event.nativeEvent instanceof Event);

        if (isEventPassed) {
            // Persist the event since we will need this event outside this event loop.
            event.persist();
        }

        this.setState({
            value: value
        }, function() {
            (this.props._blocking || noop)(this);
            (this.props._validate || noop)(this);
            (this.props.onChange || noop)(isEventPassed ? event : undefined);
        });
    },

    render: function() {
<<<<<<< HEAD
=======
        var hint = this.state.errorMessage ? <span className={errors.defaultHintClassName}>{this.state.errorMessage}</span> : null;

>>>>>>> 222f518c
        return <div className={this.props.containerClassName || errors.defaultContainerClassName}>
            <select {...this.props} className={this.state.className} onChange={this._handleChange} value={this.state.value}>
                {this.props.children}
            </select>
            {hint}
        </div>;
    }
});

/**
 * Describe Button component
 */
Validation.Button = React.createClass({
    propTypes: {
        type: React.PropTypes.string
    },

    getDefaultProps: function() {
        return {
            type: 'submit'
        }
    },

    getInitialState: function() {
        return {
            isDisabled: true
        }
    },

    render: function() {
        var className = {};

        if (this.props.className) {
            className[this.props.className] = true;
        }

        className[this.props.disabledClassName || errors.defaultDisabledClassName] = this.state.isDisabled;
        className = classNames(className);

        // NOTE: Disabled state would be override by passing 'disabled' prop
        return <input disabled={this.state.isDisabled} {...this.props} className={className}/>;
    }
});

Validation.validator = validator;

/**
 * Public method to extend default error object
 * @param obj {Object}
 */
Validation.extendErrors = function(obj) {
    objectAssign(errors, obj);

    Object.keys(errors).forEach(function(key) {
        if (errors[key].rule && isFunction(errors[key].rule)) {
            var validator = Validation.validator || validator;

            validator.extend(key, function(value, comparedValue) {
                return errors[key].rule(value, comparedValue);
            });
        }
    });
};

module.exports = Validation;<|MERGE_RESOLUTION|>--- conflicted
+++ resolved
@@ -507,11 +507,8 @@
     },
 
     render: function() {
-<<<<<<< HEAD
-=======
         var hint = this.state.errorMessage ? <span className={errors.defaultHintClassName}>{this.state.errorMessage}</span> : null;
 
->>>>>>> 222f518c
         return <div className={this.props.containerClassName || errors.defaultContainerClassName}>
             <select {...this.props} className={this.state.className} onChange={this._handleChange} value={this.state.value}>
                 {this.props.children}
